--- conflicted
+++ resolved
@@ -1,1528 +1,1513 @@
-/*
- * Stream Controller
-*/
-
-import BinarySearch from '../utils/binary-search';
-import BufferHelper from '../helper/buffer-helper';
-import Demuxer from '../demux/demuxer';
-import Event from '../events';
-import { FragmentState } from '../helper/fragment-tracker';
-import Fragment from '../loader/fragment';
-import PlaylistLoader from '../loader/playlist-loader';
-import * as LevelHelper from '../helper/level-helper';
-import TimeRanges from '../utils/time-ranges';
-import { ErrorTypes, ErrorDetails } from '../errors';
-import { logger } from '../utils/logger';
-import { alignDiscontinuities } from '../utils/discontinuities';
-import TaskLoop from '../task-loop';
-
-export const State = {
-  STOPPED: 'STOPPED',
-  IDLE: 'IDLE',
-  KEY_LOADING: 'KEY_LOADING',
-  FRAG_LOADING: 'FRAG_LOADING',
-  FRAG_LOADING_WAITING_RETRY: 'FRAG_LOADING_WAITING_RETRY',
-  WAITING_LEVEL: 'WAITING_LEVEL',
-  PARSING: 'PARSING',
-  PARSED: 'PARSED',
-  BUFFER_FLUSHING: 'BUFFER_FLUSHING',
-  ENDED: 'ENDED',
-  ERROR: 'ERROR'
-};
-
-class StreamController extends TaskLoop {
-  constructor (hls, fragmentTracker) {
-    super(hls,
-      Event.MEDIA_ATTACHED,
-      Event.MEDIA_DETACHING,
-      Event.MANIFEST_LOADING,
-      Event.MANIFEST_PARSED,
-      Event.LEVEL_LOADED,
-      Event.KEY_LOADED,
-      Event.FRAG_LOADED,
-      Event.FRAG_LOAD_EMERGENCY_ABORTED,
-      Event.FRAG_PARSING_INIT_SEGMENT,
-      Event.FRAG_PARSING_DATA,
-      Event.FRAG_PARSED,
-      Event.ERROR,
-      Event.AUDIO_TRACK_SWITCHING,
-      Event.AUDIO_TRACK_SWITCHED,
-      Event.BUFFER_CREATED,
-      Event.BUFFER_APPENDED,
-      Event.BUFFER_FLUSHED);
-
-    this.fragmentTracker = fragmentTracker;
-    this.config = hls.config;
-    this.audioCodecSwap = false;
-    this._state = State.STOPPED;
-  }
-
-  onHandlerDestroying () {
-    this.stopLoad();
-  }
-
-  onHandlerDestroyed () {
-    this.state = State.STOPPED;
-    this.fragmentTracker = null;
-  }
-
-  startLoad (startPosition) {
-    if (this.levels) {
-      let lastCurrentTime = this.lastCurrentTime, hls = this.hls;
-      this.stopLoad();
-      this.setInterval(100);
-      this.level = -1;
-      this.fragLoadError = 0;
-      if (!this.startFragRequested) {
-        // determine load level
-        let startLevel = hls.startLevel;
-        if (startLevel === -1) {
-          // -1 : guess start Level by doing a bitrate test by loading first fragment of lowest quality level
-          startLevel = 0;
-          this.bitrateTest = true;
-        }
-        // set new level to playlist loader : this will trigger start level load
-        // hls.nextLoadLevel remains until it is set to a new value or until a new frag is successfully loaded
-        this.level = hls.nextLoadLevel = startLevel;
-        this.loadedmetadata = false;
-      }
-      // if startPosition undefined but lastCurrentTime set, set startPosition to last currentTime
-      if (lastCurrentTime > 0 && startPosition === -1) {
-        logger.log(`override startPosition with lastCurrentTime @${lastCurrentTime.toFixed(3)}`);
-        startPosition = lastCurrentTime;
-      }
-      this.state = State.IDLE;
-      this.nextLoadPosition = this.startPosition = this.lastCurrentTime = startPosition;
-      this.tick();
-    } else {
-      this.forceStartLoad = true;
-      this.state = State.STOPPED;
-    }
-  }
-
-  stopLoad () {
-    let frag = this.fragCurrent;
-    if (frag) {
-      if (frag.loader)
-        frag.loader.abort();
-
-      this.fragmentTracker.removeFragment(frag);
-      this.fragCurrent = null;
-    }
-    this.fragPrevious = null;
-    if (this.demuxer) {
-      this.demuxer.destroy();
-      this.demuxer = null;
-    }
-    this.clearInterval();
-    this.state = State.STOPPED;
-    this.forceStartLoad = false;
-  }
-
-  doTick () {
-    switch (this.state) {
-    case State.BUFFER_FLUSHING:
-      // in buffer flushing state, reset fragLoadError counter
-      this.fragLoadError = 0;
-      break;
-    case State.IDLE:
-      this._doTickIdle();
-      break;
-    case State.WAITING_LEVEL:
-      var level = this.levels[this.level];
-      // check if playlist is already loaded
-      if (level && level.details)
-        this.state = State.IDLE;
-
-      break;
-    case State.FRAG_LOADING_WAITING_RETRY:
-      var now = performance.now();
-      var retryDate = this.retryDate;
-      // if current time is gt than retryDate, or if media seeking let's switch to IDLE state to retry loading
-      if (!retryDate || (now >= retryDate) || (this.media && this.media.seeking)) {
-        logger.log('mediaController: retryDate reached, switch back to IDLE state');
-        this.state = State.IDLE;
-      }
-      break;
-    case State.ERROR:
-    case State.STOPPED:
-    case State.FRAG_LOADING:
-    case State.PARSING:
-    case State.PARSED:
-    case State.ENDED:
-      break;
-    default:
-      break;
-    }
-    // check buffer
-    this._checkBuffer();
-    // check/update current fragment
-    this._checkFragmentChanged();
-  }
-
-  // Ironically the "idle" state is the on we do the most logic in it seems ....
-  // NOTE: Maybe we could rather schedule a check for buffer length after half of the currently
-  //       played segment, or on pause/play/seek instead of naively checking every 100ms?
-  _doTickIdle () {
-    const hls = this.hls,
-      config = hls.config,
-      media = this.media;
-
-    // if start level not parsed yet OR
-    // if video not attached AND start fragment already requested OR start frag prefetch disable
-    // exit loop, as we either need more info (level not parsed) or we need media to be attached to load new fragment
-    if (this.levelLastLoaded === undefined || (
-      !media && (this.startFragRequested || !config.startFragPrefetch)))
-      return;
-
-    // if we have not yet loaded any fragment, start loading from start position
-    let pos;
-    if (this.loadedmetadata)
-      pos = media.currentTime;
-    else
-      pos = this.nextLoadPosition;
-
-    // determine next load level
-    let level = hls.nextLoadLevel,
-      levelInfo = this.levels[level];
-
-    if (!levelInfo)
-      return;
-
-    let levelBitrate = levelInfo.bitrate,
-      maxBufLen;
-
-    // compute max Buffer Length that we could get from this load level, based on level bitrate. don't buffer more than 60 MB and more than 30s
-    if (levelBitrate)
-      maxBufLen = Math.max(8 * config.maxBufferSize / levelBitrate, config.maxBufferLength);
-    else
-      maxBufLen = config.maxBufferLength;
-
-    maxBufLen = Math.min(maxBufLen, config.maxMaxBufferLength);
-
-    // determine next candidate fragment to be loaded, based on current position and end of buffer position
-    // ensure up to `config.maxMaxBufferLength` of buffer upfront
-
-    const bufferInfo = BufferHelper.bufferInfo(this.mediaBuffer ? this.mediaBuffer : media, pos, config.maxBufferHole),
-      bufferLen = bufferInfo.len;
-    // Stay idle if we are still with buffer margins
-    if (bufferLen >= maxBufLen)
-      return;
-
-    // if buffer length is less than maxBufLen try to load a new fragment ...
-    logger.trace(`buffer length of ${bufferLen.toFixed(3)} is below max of ${maxBufLen.toFixed(3)}. checking for more payload ...`);
-
-    // set next load level : this will trigger a playlist load if needed
-    this.level = hls.nextLoadLevel = level;
-
-    const levelDetails = levelInfo.details;
-    // if level info not retrieved yet, switch state and wait for level retrieval
-    // if live playlist, ensure that new playlist has been refreshed to avoid loading/try to load
-    // a useless and outdated fragment (that might even introduce load error if it is already out of the live playlist)
-    if (levelDetails === undefined || levelDetails.live === true && this.levelLastLoaded !== level) {
-      this.state = State.WAITING_LEVEL;
-      return;
-    }
-
-    // we just got done loading the final fragment and there is no other buffered range after ...
-    // rationale is that in case there are any buffered ranges after, it means that there are unbuffered portion in between
-    // so we should not switch to ENDED in that case, to be able to buffer them
-    // dont switch to ENDED if we need to backtrack last fragment
-    let fragPrevious = this.fragPrevious;
-    if (!levelDetails.live && fragPrevious && !fragPrevious.backtracked && fragPrevious.sn === levelDetails.endSN && !bufferInfo.nextStart) {
-      // fragPrevious is last fragment. retrieve level duration using last frag start offset + duration
-      // real duration might be lower than initial duration if there are drifts between real frag duration and playlist signaling
-      const duration = Math.min(media.duration, fragPrevious.start + fragPrevious.duration);
-      // if everything (almost) til the end is buffered, let's signal eos
-      // we don't compare exactly media.duration === bufferInfo.end as there could be some subtle media duration difference (audio/video offsets...)
-      // tolerate up to one frag duration to cope with these cases.
-      // also cope with almost zero last frag duration (max last frag duration with 200ms) refer to https://github.com/video-dev/hls.js/pull/657
-      if (duration - Math.max(bufferInfo.end, fragPrevious.start) <= Math.max(0.2, fragPrevious.duration)) {
-        // Finalize the media stream
-        let data = {};
-        if (this.altAudio)
-          data.type = 'video';
-
-        this.hls.trigger(Event.BUFFER_EOS, data);
-        this.state = State.ENDED;
-        return;
-      }
-    }
-
-    // if we have the levelDetails for the selected variant, lets continue enrichen our stream (load keys/fragments or trigger EOS, etc..)
-    this._fetchPayloadOrEos(pos, bufferInfo, levelDetails);
-  }
-
-  _fetchPayloadOrEos (pos, bufferInfo, levelDetails) {
-    const fragPrevious = this.fragPrevious,
-      level = this.level,
-      fragments = levelDetails.fragments,
-      fragLen = fragments.length;
-
-    // empty playlist
-    if (fragLen === 0)
-      return;
-
-    // find fragment index, contiguous with end of buffer position
-    let start = fragments[0].start,
-      end = fragments[fragLen - 1].start + fragments[fragLen - 1].duration,
-      bufferEnd = bufferInfo.end,
-      frag;
-
-    if (levelDetails.initSegment && !levelDetails.initSegment.data) {
-      frag = levelDetails.initSegment;
-    } else {
-      // in case of live playlist we need to ensure that requested position is not located before playlist start
-      if (levelDetails.live) {
-        let initialLiveManifestSize = this.config.initialLiveManifestSize;
-        if (fragLen < initialLiveManifestSize) {
-          logger.warn(`Can not start playback of a level, reason: not enough fragments ${fragLen} < ${initialLiveManifestSize}`);
-          return;
-        }
-
-        frag = this._ensureFragmentAtLivePoint(levelDetails, bufferEnd, start, end, fragPrevious, fragments, fragLen);
-        // if it explicitely returns null don't load any fragment and exit function now
-        if (frag === null)
-          return;
-      } else {
-        // VoD playlist: if bufferEnd before start of playlist, load first fragment
-        if (bufferEnd < start)
-          frag = fragments[0];
-      }
-    }
-    if (!frag)
-      frag = this._findFragment(start, fragPrevious, fragLen, fragments, bufferEnd, end, levelDetails);
-
-    if (frag)
-      this._loadFragmentOrKey(frag, level, levelDetails, pos, bufferEnd);
-  }
-
-  _ensureFragmentAtLivePoint (levelDetails, bufferEnd, start, end, fragPrevious, fragments, fragLen) {
-    const config = this.hls.config, media = this.media;
-
-    let frag;
-
-    // check if requested position is within seekable boundaries :
-    // logger.log(`start/pos/bufEnd/seeking:${start.toFixed(3)}/${pos.toFixed(3)}/${bufferEnd.toFixed(3)}/${this.media.seeking}`);
-    let maxLatency = config.liveMaxLatencyDuration !== undefined ? config.liveMaxLatencyDuration : config.liveMaxLatencyDurationCount * levelDetails.targetduration;
-
-    if (bufferEnd < Math.max(start - config.maxFragLookUpTolerance, end - maxLatency)) {
-      let liveSyncPosition = this.liveSyncPosition = this.computeLivePosition(start, levelDetails);
-      logger.log(`buffer end: ${bufferEnd.toFixed(3)} is located too far from the end of live sliding playlist, reset currentTime to : ${liveSyncPosition.toFixed(3)}`);
-      bufferEnd = liveSyncPosition;
-      if (media && media.readyState && media.duration > liveSyncPosition)
-        media.currentTime = liveSyncPosition;
-
-      this.nextLoadPosition = liveSyncPosition;
-    }
-
-    // if end of buffer greater than live edge, don't load any fragment
-    // this could happen if live playlist intermittently slides in the past.
-    // level 1 loaded [182580161,182580167]
-    // level 1 loaded [182580162,182580169]
-    // Loading 182580168 of [182580162 ,182580169],level 1 ..
-    // Loading 182580169 of [182580162 ,182580169],level 1 ..
-    // level 1 loaded [182580162,182580168] <============= here we should have bufferEnd > end. in that case break to avoid reloading 182580168
-    // level 1 loaded [182580164,182580171]
-    //
-    // don't return null in case media not loaded yet (readystate === 0)
-    if (levelDetails.PTSKnown && bufferEnd > end && media && media.readyState)
-      return null;
-
-    if (this.startFragRequested && !levelDetails.PTSKnown) {
-      /* we are switching level on live playlist, but we don't have any PTS info for that quality level ...
-         try to load frag matching with next SN.
-         even if SN are not synchronized between playlists, loading this frag will help us
-         compute playlist sliding and find the right one after in case it was not the right consecutive one */
-      if (fragPrevious) {
-        if (!levelDetails.programDateTime) { // Uses buffer and sequence number to calculate switch segment (required if using EXT-X-DISCONTINUITY-SEQUENCE)
-          const targetSN = fragPrevious.sn + 1;
-          if (targetSN >= levelDetails.startSN && targetSN <= levelDetails.endSN) {
-            const fragNext = fragments[targetSN - levelDetails.startSN];
-            if (fragPrevious.cc === fragNext.cc) {
-              frag = fragNext;
-              logger.log(`live playlist, switching playlist, load frag with next SN: ${frag.sn}`);
-            }
-          }
-          // next frag SN not available (or not with same continuity counter)
-          // look for a frag sharing the same CC
-          if (!frag) {
-            frag = BinarySearch.search(fragments, function (frag) {
-              return fragPrevious.cc - frag.cc;
-            });
-            if (frag)
-              logger.log(`live playlist, switching playlist, load frag with same CC: ${frag.sn}`);
-          }
-        } else { // Relies on PDT in order to switch bitrates (Support EXT-X-DISCONTINUITY without EXT-X-DISCONTINUITY-SEQUENCE)
-          frag = this._findFragmentByPDT(fragments, fragPrevious.endPdt + 1);
-        }
-      }
-      if (!frag) {
-        /* we have no idea about which fragment should be loaded.
-           so let's load mid fragment. it will help computing playlist sliding and find the right one
-        */
-        frag = fragments[Math.min(fragLen - 1, Math.round(fragLen / 2))];
-        logger.log(`live playlist, switching playlist, unknown, load middle frag : ${frag.sn}`);
-      }
-    }
-    return frag;
-  }
-
-  _findFragmentByPDT (fragments, PDTValue) {
-    if (!fragments || PDTValue === undefined)
-      return null;
-
-    // if less than start
-    let firstSegment = fragments[0];
-
-    if (PDTValue < firstSegment.pdt)
-      return null;
-
-    let lastSegment = fragments[fragments.length - 1];
-
-    if (PDTValue >= lastSegment.endPdt)
-      return null;
-
-<<<<<<< HEAD
-    for(let seg = 0; seg < fragments.length; ++seg)
-    {
-      let frag = fragments[seg];
-      if(PDTValue < frag.endPdt){
-        return frag;
-      }
-    }
-=======
-    return BinarySearch.search(fragments, function (frag) {
-      return PDTValue < frag.pdt ? -1 : PDTValue >= frag.endPdt ? 1 : 0;
-    });
->>>>>>> 54997cf9
-  }
-
-  _findFragmentBySN (fragPrevious, fragments, bufferEnd, end) {
-    const config = this.hls.config;
-    let foundFrag;
-    let maxFragLookUpTolerance = config.maxFragLookUpTolerance;
-    const fragNext = fragPrevious ? fragments[fragPrevious.sn - fragments[0].sn + 1] : undefined;
-    let fragmentWithinToleranceTest = (candidate) => {
-      // offset should be within fragment boundary - config.maxFragLookUpTolerance
-      // this is to cope with situations like
-      // bufferEnd = 9.991
-      // frag[Ø] : [0,10]
-      // frag[1] : [10,20]
-      // bufferEnd is within frag[0] range ... although what we are expecting is to return frag[1] here
-      //              frag start               frag start+duration
-      //                  |-----------------------------|
-      //              <--->                         <--->
-      //  ...--------><-----------------------------><---------....
-      // previous frag         matching fragment         next frag
-      //  return -1             return 0                 return 1
-      // logger.log(`level/sn/start/end/bufEnd:${level}/${candidate.sn}/${candidate.start}/${(candidate.start+candidate.duration)}/${bufferEnd}`);
-      // Set the lookup tolerance to be small enough to detect the current segment - ensures we don't skip over very small segments
-      let candidateLookupTolerance = Math.min(maxFragLookUpTolerance, candidate.duration + (candidate.deltaPTS ? candidate.deltaPTS : 0));
-      if (candidate.start + candidate.duration - candidateLookupTolerance <= bufferEnd)
-        return 1;
-      // if maxFragLookUpTolerance will have negative value then don't return -1 for first element
-      else if (candidate.start - candidateLookupTolerance > bufferEnd && candidate.start)
-        return -1;
-
-      return 0;
-    };
-
-    if (bufferEnd < end) {
-      if (bufferEnd > end - maxFragLookUpTolerance)
-        maxFragLookUpTolerance = 0;
-
-      // Prefer the next fragment if it's within tolerance
-      if (fragNext && !fragmentWithinToleranceTest(fragNext))
-        foundFrag = fragNext;
-      else
-        foundFrag = BinarySearch.search(fragments, fragmentWithinToleranceTest);
-    }
-    return foundFrag;
-  }
-
-  _findFragment (start, fragPrevious, fragLen, fragments, bufferEnd, end, levelDetails) {
-    const config = this.hls.config;
-    let frag;
-    let foundFrag;
-
-    if (bufferEnd < end) {
-      if (!levelDetails.programDateTime) { // Uses buffer and sequence number to calculate switch segment (required if using EXT-X-DISCONTINUITY-SEQUENCE)
-        foundFrag = this._findFragmentBySN(fragPrevious, fragments, bufferEnd, end);
-<<<<<<< HEAD
-      } else {//Relies on PDT in order to switch bitrates (Support EXT-X-DISCONTINUITY without EXT-X-DISCONTINUITY-SEQUENCE)
-        foundFrag = this._findFragmentByPDT(fragments, fragPrevious ? fragPrevious.endPdt + 1 : (bufferEnd * 1000) + (levelDetails.programDateTime ? Date.parse(levelDetails.programDateTime) : 0));
-=======
-      } else { // Relies on PDT in order to switch bitrates (Support EXT-X-DISCONTINUITY without EXT-X-DISCONTINUITY-SEQUENCE)
-        foundFrag = this._findFragmentByPDT(fragments, fragPrevious ? fragPrevious.endPdt + 1 : bufferEnd + (levelDetails.programDateTime ? Date.parse(levelDetails.programDateTime) : 0));
->>>>>>> 54997cf9
-      }
-    } else {
-      // reach end of playlist
-      foundFrag = fragments[fragLen - 1];
-    }
-    if (foundFrag) {
-      frag = foundFrag;
-      const curSNIdx = frag.sn - levelDetails.startSN;
-      const sameLevel = fragPrevious && frag.level === fragPrevious.level;
-      const prevFrag = fragments[curSNIdx - 1];
-      const nextFrag = fragments[curSNIdx + 1];
-      // logger.log('find SN matching with pos:' +  bufferEnd + ':' + frag.sn);
-      if (fragPrevious && frag.sn === fragPrevious.sn) {
-        if (sameLevel && !frag.backtracked) {
-          if (frag.sn < levelDetails.endSN) {
-            let deltaPTS = fragPrevious.deltaPTS;
-            // if there is a significant delta between audio and video, larger than max allowed hole,
-            // and if previous remuxed fragment did not start with a keyframe. (fragPrevious.dropped)
-            // let's try to load previous fragment again to get last keyframe
-            // then we will reload again current fragment (that way we should be able to fill the buffer hole ...)
-            if (deltaPTS && deltaPTS > config.maxBufferHole && fragPrevious.dropped && curSNIdx) {
-              frag = prevFrag;
-              logger.warn('SN just loaded, with large PTS gap between audio and video, maybe frag is not starting with a keyframe ? load previous one to try to overcome this');
-            } else {
-              frag = nextFrag;
-              logger.log(`SN just loaded, load next one: ${frag.sn}`);
-            }
-          } else {
-            frag = null;
-          }
-        } else if (frag.backtracked) {
-          // Only backtrack a max of 1 consecutive fragment to prevent sliding back too far when little or no frags start with keyframes
-          if (nextFrag && nextFrag.backtracked) {
-            logger.warn(`Already backtracked from fragment ${nextFrag.sn}, will not backtrack to fragment ${frag.sn}. Loading fragment ${nextFrag.sn}`);
-            frag = nextFrag;
-          } else {
-            // If a fragment has dropped frames and it's in a same level/sequence, load the previous fragment to try and find the keyframe
-            // Reset the dropped count now since it won't be reset until we parse the fragment again, which prevents infinite backtracking on the same segment
-            logger.warn('Loaded fragment with dropped frames, backtracking 1 segment to find a keyframe');
-            frag.dropped = 0;
-            if (prevFrag) {
-              frag = prevFrag;
-              frag.backtracked = true;
-            } else if (curSNIdx) {
-              // can't backtrack on very first fragment
-              frag = null;
-            }
-          }
-        }
-      }
-    }
-    return frag;
-  }
-
-  _loadFragmentOrKey (frag, level, levelDetails, pos, bufferEnd) {
-    // logger.log('loading frag ' + i +',pos/bufEnd:' + pos.toFixed(3) + '/' + bufferEnd.toFixed(3));
-    if ((frag.decryptdata && frag.decryptdata.uri != null) && (frag.decryptdata.key == null)) {
-      logger.log(`Loading key for ${frag.sn} of [${levelDetails.startSN} ,${levelDetails.endSN}],level ${level}`);
-      this.state = State.KEY_LOADING;
-      this.hls.trigger(Event.KEY_LOADING, { frag });
-    } else {
-      logger.log(`Loading ${frag.sn} of [${levelDetails.startSN} ,${levelDetails.endSN}],level ${level}, currentTime:${pos.toFixed(3)},bufferEnd:${bufferEnd.toFixed(3)}`);
-      // Check if fragment is not loaded
-      let fragState = this.fragmentTracker.getState(frag);
-
-      this.fragCurrent = frag;
-      this.startFragRequested = true;
-      // Don't update nextLoadPosition for fragments which are not buffered
-      if (!isNaN(frag.sn) && !frag.bitrateTest)
-        this.nextLoadPosition = frag.start + frag.duration;
-
-      // Allow backtracked fragments to load
-      if (frag.backtracked || fragState === FragmentState.NOT_LOADED) {
-        frag.autoLevel = this.hls.autoLevelEnabled;
-        frag.bitrateTest = this.bitrateTest;
-
-        this.hls.trigger(Event.FRAG_LOADING, { frag });
-        // lazy demuxer init, as this could take some time ... do it during frag loading
-        if (!this.demuxer)
-          this.demuxer = new Demuxer(this.hls, 'main');
-
-        this.state = State.FRAG_LOADING;
-      } else if (fragState === FragmentState.APPENDING) {
-        // Lower the buffer size and try again
-        if (this._reduceMaxBufferLength(frag.duration))
-          this.fragmentTracker.removeFragment(frag);
-      }
-    }
-  }
-
-  set state (nextState) {
-    if (this.state !== nextState) {
-      const previousState = this.state;
-      this._state = nextState;
-      logger.log(`main stream:${previousState}->${nextState}`);
-      this.hls.trigger(Event.STREAM_STATE_TRANSITION, { previousState, nextState });
-    }
-  }
-
-  get state () {
-    return this._state;
-  }
-
-  getBufferedFrag (position) {
-    return this.fragmentTracker.getBufferedFrag(position, PlaylistLoader.LevelType.MAIN);
-  }
-
-  get currentLevel () {
-    let media = this.media;
-    if (media) {
-      const frag = this.getBufferedFrag(media.currentTime);
-      if (frag)
-        return frag.level;
-    }
-    return -1;
-  }
-
-  get nextBufferedFrag () {
-    let media = this.media;
-    if (media) {
-      // first get end range of current fragment
-      return this.followingBufferedFrag(this.getBufferedFrag(media.currentTime));
-    } else {
-      return null;
-    }
-  }
-
-  followingBufferedFrag (frag) {
-    if (frag) {
-      // try to get range of next fragment (500ms after this range)
-      return this.getBufferedFrag(frag.endPTS + 0.5);
-    }
-    return null;
-  }
-
-  get nextLevel () {
-    const frag = this.nextBufferedFrag;
-    if (frag)
-      return frag.level;
-    else
-      return -1;
-  }
-
-  _checkFragmentChanged () {
-    let fragPlayingCurrent, currentTime, video = this.media;
-    if (video && video.readyState && video.seeking === false) {
-      currentTime = video.currentTime;
-      /* if video element is in seeked state, currentTime can only increase.
-        (assuming that playback rate is positive ...)
-        As sometimes currentTime jumps back to zero after a
-        media decode error, check this, to avoid seeking back to
-        wrong position after a media decode error
-      */
-      if (currentTime > video.playbackRate * this.lastCurrentTime)
-        this.lastCurrentTime = currentTime;
-
-      if (BufferHelper.isBuffered(video, currentTime)) {
-        fragPlayingCurrent = this.getBufferedFrag(currentTime);
-      } else if (BufferHelper.isBuffered(video, currentTime + 0.1)) {
-        /* ensure that FRAG_CHANGED event is triggered at startup,
-          when first video frame is displayed and playback is paused.
-          add a tolerance of 100ms, in case current position is not buffered,
-          check if current pos+100ms is buffered and use that buffer range
-          for FRAG_CHANGED event reporting */
-        fragPlayingCurrent = this.getBufferedFrag(currentTime + 0.1);
-      }
-      if (fragPlayingCurrent) {
-        let fragPlaying = fragPlayingCurrent;
-        if (fragPlaying !== this.fragPlaying) {
-          this.hls.trigger(Event.FRAG_CHANGED, { frag: fragPlaying });
-          const fragPlayingLevel = fragPlaying.level;
-          if (!this.fragPlaying || this.fragPlaying.level !== fragPlayingLevel)
-            this.hls.trigger(Event.LEVEL_SWITCHED, { level: fragPlayingLevel });
-
-          this.fragPlaying = fragPlaying;
-        }
-      }
-    }
-  }
-
-  /*
-    on immediate level switch :
-     - pause playback if playing
-     - cancel any pending load request
-     - and trigger a buffer flush
-  */
-  immediateLevelSwitch () {
-    logger.log('immediateLevelSwitch');
-    if (!this.immediateSwitch) {
-      this.immediateSwitch = true;
-      let media = this.media, previouslyPaused;
-      if (media) {
-        previouslyPaused = media.paused;
-        media.pause();
-      } else {
-        // don't restart playback after instant level switch in case media not attached
-        previouslyPaused = true;
-      }
-      this.previouslyPaused = previouslyPaused;
-    }
-    let fragCurrent = this.fragCurrent;
-    if (fragCurrent && fragCurrent.loader)
-      fragCurrent.loader.abort();
-
-    this.fragCurrent = null;
-    // flush everything
-    this.flushMainBuffer(0, Number.POSITIVE_INFINITY);
-  }
-
-  /**
-   * on immediate level switch end, after new fragment has been buffered:
-   * - nudge video decoder by slightly adjusting video currentTime (if currentTime buffered)
-   * - resume the playback if needed
-   */
-  immediateLevelSwitchEnd () {
-    const media = this.media;
-    if (media && media.buffered.length) {
-      this.immediateSwitch = false;
-      if (BufferHelper.isBuffered(media, media.currentTime)) {
-        // only nudge if currentTime is buffered
-        media.currentTime -= 0.0001;
-      }
-      if (!this.previouslyPaused)
-        media.play();
-    }
-  }
-
-  /**
-   * try to switch ASAP without breaking video playback:
-   * in order to ensure smooth but quick level switching,
-   * we need to find the next flushable buffer range
-   * we should take into account new segment fetch time
-   */
-  nextLevelSwitch () {
-    const media = this.media;
-    // ensure that media is defined and that metadata are available (to retrieve currentTime)
-    if (media && media.readyState) {
-      let fetchdelay, fragPlayingCurrent, nextBufferedFrag;
-      fragPlayingCurrent = this.getBufferedFrag(media.currentTime);
-      if (fragPlayingCurrent && fragPlayingCurrent.startPTS > 1) {
-        // flush buffer preceding current fragment (flush until current fragment start offset)
-        // minus 1s to avoid video freezing, that could happen if we flush keyframe of current video ...
-        this.flushMainBuffer(0, fragPlayingCurrent.startPTS - 1);
-      }
-      if (!media.paused) {
-        // add a safety delay of 1s
-        let nextLevelId = this.hls.nextLoadLevel, nextLevel = this.levels[nextLevelId], fragLastKbps = this.fragLastKbps;
-        if (fragLastKbps && this.fragCurrent)
-          fetchdelay = this.fragCurrent.duration * nextLevel.bitrate / (1000 * fragLastKbps) + 1;
-        else
-          fetchdelay = 0;
-      } else {
-        fetchdelay = 0;
-      }
-      // logger.log('fetchdelay:'+fetchdelay);
-      // find buffer range that will be reached once new fragment will be fetched
-      nextBufferedFrag = this.getBufferedFrag(media.currentTime + fetchdelay);
-      if (nextBufferedFrag) {
-        // we can flush buffer range following this one without stalling playback
-        nextBufferedFrag = this.followingBufferedFrag(nextBufferedFrag);
-        if (nextBufferedFrag) {
-          // if we are here, we can also cancel any loading/demuxing in progress, as they are useless
-          let fragCurrent = this.fragCurrent;
-          if (fragCurrent && fragCurrent.loader)
-            fragCurrent.loader.abort();
-
-          this.fragCurrent = null;
-          // start flush position is the start PTS of next buffered frag.
-          // we use frag.naxStartPTS which is max(audio startPTS, video startPTS).
-          // in case there is a small PTS Delta between audio and video, using maxStartPTS avoids flushing last samples from current fragment
-          this.flushMainBuffer(nextBufferedFrag.maxStartPTS, Number.POSITIVE_INFINITY);
-        }
-      }
-    }
-  }
-
-  flushMainBuffer (startOffset, endOffset) {
-    this.state = State.BUFFER_FLUSHING;
-    let flushScope = { startOffset: startOffset, endOffset: endOffset };
-    // if alternate audio tracks are used, only flush video, otherwise flush everything
-    if (this.altAudio)
-      flushScope.type = 'video';
-
-    this.hls.trigger(Event.BUFFER_FLUSHING, flushScope);
-  }
-
-  onMediaAttached (data) {
-    let media = this.media = this.mediaBuffer = data.media;
-    this.onvseeking = this.onMediaSeeking.bind(this);
-    this.onvseeked = this.onMediaSeeked.bind(this);
-    this.onvended = this.onMediaEnded.bind(this);
-    media.addEventListener('seeking', this.onvseeking);
-    media.addEventListener('seeked', this.onvseeked);
-    media.addEventListener('ended', this.onvended);
-    let config = this.config;
-    if (this.levels && config.autoStartLoad)
-      this.hls.startLoad(config.startPosition);
-  }
-
-  onMediaDetaching () {
-    let media = this.media;
-    if (media && media.ended) {
-      logger.log('MSE detaching and video ended, reset startPosition');
-      this.startPosition = this.lastCurrentTime = 0;
-    }
-
-    // reset fragment backtracked flag
-    let levels = this.levels;
-    if (levels) {
-      levels.forEach(level => {
-        if (level.details) {
-          level.details.fragments.forEach(fragment => {
-            fragment.backtracked = undefined;
-          });
-        }
-      });
-    }
-    // remove video listeners
-    if (media) {
-      media.removeEventListener('seeking', this.onvseeking);
-      media.removeEventListener('seeked', this.onvseeked);
-      media.removeEventListener('ended', this.onvended);
-      this.onvseeking = this.onvseeked = this.onvended = null;
-    }
-    this.media = this.mediaBuffer = null;
-    this.loadedmetadata = false;
-    this.stopLoad();
-  }
-
-  onMediaSeeking () {
-    let media = this.media, currentTime = media ? media.currentTime : undefined, config = this.config;
-    if (!isNaN(currentTime))
-      logger.log(`media seeking to ${currentTime.toFixed(3)}`);
-
-    let mediaBuffer = this.mediaBuffer ? this.mediaBuffer : media;
-    let bufferInfo = BufferHelper.bufferInfo(mediaBuffer, currentTime, this.config.maxBufferHole);
-    if (this.state === State.FRAG_LOADING) {
-      let fragCurrent = this.fragCurrent;
-      // check if we are seeking to a unbuffered area AND if frag loading is in progress
-      if (bufferInfo.len === 0 && fragCurrent) {
-        let tolerance = config.maxFragLookUpTolerance,
-          fragStartOffset = fragCurrent.start - tolerance,
-          fragEndOffset = fragCurrent.start + fragCurrent.duration + tolerance;
-        // check if we seek position will be out of currently loaded frag range : if out cancel frag load, if in, don't do anything
-        if (currentTime < fragStartOffset || currentTime > fragEndOffset) {
-          if (fragCurrent.loader) {
-            logger.log('seeking outside of buffer while fragment load in progress, cancel fragment load');
-            fragCurrent.loader.abort();
-          }
-          this.fragCurrent = null;
-          this.fragPrevious = null;
-          // switch to IDLE state to load new fragment
-          this.state = State.IDLE;
-        } else {
-          logger.log('seeking outside of buffer but within currently loaded fragment range');
-        }
-      }
-    } else if (this.state === State.ENDED) {
-      // if seeking to unbuffered area, clean up fragPrevious
-      if (bufferInfo.len === 0)
-        this.fragPrevious = 0;
-
-      // switch to IDLE state to check for potential new fragment
-      this.state = State.IDLE;
-    }
-<<<<<<< HEAD
-
-    this.fragPrevious = null;
-
-    if (media) {
-=======
-    if (media)
->>>>>>> 54997cf9
-      this.lastCurrentTime = currentTime;
-
-    // in case seeking occurs although no media buffered, adjust startPosition and nextLoadPosition to seek target
-    if (!this.loadedmetadata)
-      this.nextLoadPosition = this.startPosition = currentTime;
-
-    // tick to speed up processing
-    this.tick();
-  }
-
-  onMediaSeeked () {
-    const media = this.media, currentTime = media ? media.currentTime : undefined;
-    if (!isNaN(currentTime))
-      logger.log(`media seeked to ${currentTime.toFixed(3)}`);
-
-    // tick to speed up FRAGMENT_PLAYING triggering
-    this.tick();
-  }
-
-  onMediaEnded () {
-    logger.log('media ended');
-    // reset startPosition and lastCurrentTime to restart playback @ stream beginning
-    this.startPosition = this.lastCurrentTime = 0;
-  }
-
-  onManifestLoading () {
-    // reset buffer on manifest loading
-    logger.log('trigger BUFFER_RESET');
-    this.hls.trigger(Event.BUFFER_RESET);
-    this.fragmentTracker.removeAllFragments();
-    this.stalled = false;
-    this.startPosition = this.lastCurrentTime = 0;
-  }
-
-  onManifestParsed (data) {
-    let aac = false, heaac = false, codec;
-    data.levels.forEach(level => {
-      // detect if we have different kind of audio codecs used amongst playlists
-      codec = level.audioCodec;
-      if (codec) {
-        if (codec.indexOf('mp4a.40.2') !== -1)
-          aac = true;
-
-        if (codec.indexOf('mp4a.40.5') !== -1)
-          heaac = true;
-      }
-    });
-    this.audioCodecSwitch = (aac && heaac);
-    if (this.audioCodecSwitch)
-      logger.log('both AAC/HE-AAC audio found in levels; declaring level codec as HE-AAC');
-
-    this.levels = data.levels;
-    this.startFragRequested = false;
-    let config = this.config;
-    if (config.autoStartLoad || this.forceStartLoad)
-      this.hls.startLoad(config.startPosition);
-  }
-
-  onLevelLoaded (data) {
-    const newDetails = data.details;
-    const newLevelId = data.level;
-    const lastLevel = this.levels[this.levelLastLoaded];
-    const curLevel = this.levels[newLevelId];
-    const duration = newDetails.totalduration;
-    let sliding = 0;
-
-    logger.log(`level ${newLevelId} loaded [${newDetails.startSN},${newDetails.endSN}],duration:${duration}`);
-
-    if (newDetails.live) {
-      let curDetails = curLevel.details;
-      if (curDetails && newDetails.fragments.length > 0) {
-        // we already have details for that level, merge them
-        LevelHelper.mergeDetails(curDetails, newDetails);
-        sliding = newDetails.fragments[0].start;
-        this.liveSyncPosition = this.computeLivePosition(sliding, curDetails);
-        if (newDetails.PTSKnown && !isNaN(sliding)) {
-          logger.log(`live playlist sliding:${sliding.toFixed(3)}`);
-        } else {
-          logger.log('live playlist - outdated PTS, unknown sliding');
-          alignDiscontinuities(this.fragPrevious, lastLevel, newDetails);
-        }
-      } else {
-        logger.log('live playlist - first load, unknown sliding');
-        newDetails.PTSKnown = false;
-        alignDiscontinuities(this.fragPrevious, lastLevel, newDetails);
-      }
-    } else {
-      newDetails.PTSKnown = false;
-    }
-    // override level info
-    curLevel.details = newDetails;
-    this.levelLastLoaded = newLevelId;
-    this.hls.trigger(Event.LEVEL_UPDATED, { details: newDetails, level: newLevelId });
-
-    if (this.startFragRequested === false) {
-    // compute start position if set to -1. use it straight away if value is defined
-      if (this.startPosition === -1 || this.lastCurrentTime === -1) {
-        // first, check if start time offset has been set in playlist, if yes, use this value
-        let startTimeOffset = newDetails.startTimeOffset;
-        if (!isNaN(startTimeOffset)) {
-          if (startTimeOffset < 0) {
-            logger.log(`negative start time offset ${startTimeOffset}, count from end of last fragment`);
-            startTimeOffset = sliding + duration + startTimeOffset;
-          }
-          logger.log(`start time offset found in playlist, adjust startPosition to ${startTimeOffset}`);
-          this.startPosition = startTimeOffset;
-        } else {
-          // if live playlist, set start position to be fragment N-this.config.liveSyncDurationCount (usually 3)
-          if (newDetails.live) {
-            this.startPosition = this.computeLivePosition(sliding, newDetails);
-            logger.log(`configure startPosition to ${this.startPosition}`);
-          } else {
-            this.startPosition = 0;
-          }
-        }
-        this.lastCurrentTime = this.startPosition;
-      }
-      this.nextLoadPosition = this.startPosition;
-    }
-    // only switch batck to IDLE state if we were waiting for level to start downloading a new fragment
-    if (this.state === State.WAITING_LEVEL)
-      this.state = State.IDLE;
-
-    // trigger handler right now
-    this.tick();
-  }
-
-  onKeyLoaded () {
-    if (this.state === State.KEY_LOADING) {
-      this.state = State.IDLE;
-      this.tick();
-    }
-  }
-
-  onFragLoaded (data) {
-    let fragCurrent = this.fragCurrent,
-      fragLoaded = data.frag;
-    if (this.state === State.FRAG_LOADING &&
-        fragCurrent &&
-        fragLoaded.type === 'main' &&
-        fragLoaded.level === fragCurrent.level &&
-        fragLoaded.sn === fragCurrent.sn) {
-      let stats = data.stats,
-        currentLevel = this.levels[fragCurrent.level],
-        details = currentLevel.details;
-      logger.log(`Loaded  ${fragCurrent.sn} of [${details.startSN} ,${details.endSN}],level ${fragCurrent.level}`);
-      // reset frag bitrate test in any case after frag loaded event
-      this.bitrateTest = false;
-      this.stats = stats;
-      // if this frag was loaded to perform a bitrate test AND if hls.nextLoadLevel is greater than 0
-      // then this means that we should be able to load a fragment at a higher quality level
-      if (fragLoaded.bitrateTest === true && this.hls.nextLoadLevel) {
-        // switch back to IDLE state ... we just loaded a fragment to determine adequate start bitrate and initialize autoswitch algo
-        this.state = State.IDLE;
-        this.startFragRequested = false;
-        stats.tparsed = stats.tbuffered = performance.now();
-        this.hls.trigger(Event.FRAG_BUFFERED, { stats: stats, frag: fragCurrent, id: 'main' });
-        this.tick();
-      } else if (fragLoaded.sn === 'initSegment') {
-        this.state = State.IDLE;
-        stats.tparsed = stats.tbuffered = performance.now();
-        details.initSegment.data = data.payload;
-        this.hls.trigger(Event.FRAG_BUFFERED, { stats: stats, frag: fragCurrent, id: 'main' });
-        this.tick();
-      } else {
-        this.state = State.PARSING;
-        // transmux the MPEG-TS data to ISO-BMFF segments
-        let duration = details.totalduration,
-          level = fragCurrent.level,
-          sn = fragCurrent.sn,
-          audioCodec = this.config.defaultAudioCodec || currentLevel.audioCodec;
-        if (this.audioCodecSwap) {
-          logger.log('swapping playlist audio codec');
-          if (audioCodec === undefined)
-            audioCodec = this.lastAudioCodec;
-
-          if (audioCodec) {
-            if (audioCodec.indexOf('mp4a.40.5') !== -1)
-              audioCodec = 'mp4a.40.2';
-            else
-              audioCodec = 'mp4a.40.5';
-          }
-        }
-        this.pendingBuffering = true;
-        this.appended = false;
-        logger.log(`Parsing ${sn} of [${details.startSN} ,${details.endSN}],level ${level}, cc ${fragCurrent.cc}`);
-        let demuxer = this.demuxer;
-        if (!demuxer)
-          demuxer = this.demuxer = new Demuxer(this.hls, 'main');
-
-        // time Offset is accurate if level PTS is known, or if playlist is not sliding (not live) and if media is not seeking (this is to overcome potential timestamp drifts between playlists and fragments)
-        let media = this.media;
-        let mediaSeeking = media && media.seeking;
-        let accurateTimeOffset = !mediaSeeking && (details.PTSKnown || !details.live);
-        let initSegmentData = details.initSegment ? details.initSegment.data : [];
-        demuxer.push(data.payload, initSegmentData, audioCodec, currentLevel.videoCodec, fragCurrent, duration, accurateTimeOffset, undefined);
-      }
-    }
-    this.fragLoadError = 0;
-  }
-
-  onFragParsingInitSegment (data) {
-    const fragCurrent = this.fragCurrent;
-    const fragNew = data.frag;
-
-    if (fragCurrent &&
-        data.id === 'main' &&
-        fragNew.sn === fragCurrent.sn &&
-        fragNew.level === fragCurrent.level &&
-        this.state === State.PARSING) {
-      let tracks = data.tracks, trackName, track;
-
-      // if audio track is expected to come from audio stream controller, discard any coming from main
-      if (tracks.audio && this.altAudio)
-        delete tracks.audio;
-
-      // include levelCodec in audio and video tracks
-      track = tracks.audio;
-      if (track) {
-        let audioCodec = this.levels[this.level].audioCodec,
-          ua = navigator.userAgent.toLowerCase();
-        if (audioCodec && this.audioCodecSwap) {
-          logger.log('swapping playlist audio codec');
-          if (audioCodec.indexOf('mp4a.40.5') !== -1)
-            audioCodec = 'mp4a.40.2';
-          else
-            audioCodec = 'mp4a.40.5';
-        }
-        // in case AAC and HE-AAC audio codecs are signalled in manifest
-        // force HE-AAC , as it seems that most browsers prefers that way,
-        // except for mono streams OR on FF
-        // these conditions might need to be reviewed ...
-        if (this.audioCodecSwitch) {
-          // don't force HE-AAC if mono stream
-          if (track.metadata.channelCount !== 1 &&
-            // don't force HE-AAC if firefox
-            ua.indexOf('firefox') === -1)
-            audioCodec = 'mp4a.40.5';
-        }
-        // HE-AAC is broken on Android, always signal audio codec as AAC even if variant manifest states otherwise
-        if (ua.indexOf('android') !== -1 && track.container !== 'audio/mpeg') { // Exclude mpeg audio
-          audioCodec = 'mp4a.40.2';
-          logger.log(`Android: force audio codec to ${audioCodec}`);
-        }
-        track.levelCodec = audioCodec;
-        track.id = data.id;
-      }
-      track = tracks.video;
-      if (track) {
-        track.levelCodec = this.levels[this.level].videoCodec;
-        track.id = data.id;
-      }
-      this.hls.trigger(Event.BUFFER_CODECS, tracks);
-      // loop through tracks that are going to be provided to bufferController
-      for (trackName in tracks) {
-        track = tracks[trackName];
-        logger.log(`main track:${trackName},container:${track.container},codecs[level/parsed]=[${track.levelCodec}/${track.codec}]`);
-        let initSegment = track.initSegment;
-        if (initSegment) {
-          this.appended = true;
-          // arm pending Buffering flag before appending a segment
-          this.pendingBuffering = true;
-          this.hls.trigger(Event.BUFFER_APPENDING, { type: trackName, data: initSegment, parent: 'main', content: 'initSegment' });
-        }
-      }
-      // trigger handler right now
-      this.tick();
-    }
-  }
-
-  onFragParsingData (data) {
-    const fragCurrent = this.fragCurrent;
-    const fragNew = data.frag;
-    if (fragCurrent &&
-        data.id === 'main' &&
-        fragNew.sn === fragCurrent.sn &&
-        fragNew.level === fragCurrent.level &&
-        !(data.type === 'audio' && this.altAudio) && // filter out main audio if audio track is loaded through audio stream controller
-        this.state === State.PARSING) {
-      let level = this.levels[this.level],
-        frag = fragCurrent;
-      if (isNaN(data.endPTS)) {
-        data.endPTS = data.startPTS + fragCurrent.duration;
-        data.endDTS = data.startDTS + fragCurrent.duration;
-      }
-
-      if (data.hasAudio === true)
-        frag.addElementaryStream(Fragment.ElementaryStreamTypes.AUDIO);
-
-      if (data.hasVideo === true)
-        frag.addElementaryStream(Fragment.ElementaryStreamTypes.VIDEO);
-
-      logger.log(`Parsed ${data.type},PTS:[${data.startPTS.toFixed(3)},${data.endPTS.toFixed(3)}],DTS:[${data.startDTS.toFixed(3)}/${data.endDTS.toFixed(3)}],nb:${data.nb},dropped:${data.dropped || 0}`);
-
-      // Detect gaps in a fragment  and try to fix it by finding a keyframe in the previous fragment (see _findFragments)
-      if (data.type === 'video') {
-        frag.dropped = data.dropped;
-        if (frag.dropped) {
-          if (!frag.backtracked) {
-            const levelDetails = level.details;
-            if (levelDetails && frag.sn === levelDetails.startSN) {
-              logger.warn('missing video frame(s) on first frag, appending with gap');
-            } else {
-              logger.warn('missing video frame(s), backtracking fragment');
-              // Return back to the IDLE state without appending to buffer
-              // Causes findFragments to backtrack a segment and find the keyframe
-              // Audio fragments arriving before video sets the nextLoadPosition, causing _findFragments to skip the backtracked fragment
-              this.fragmentTracker.removeFragment(frag);
-              frag.backtracked = true;
-              this.nextLoadPosition = data.startPTS;
-              this.state = State.IDLE;
-              this.fragPrevious = frag;
-              this.tick();
-              return;
-            }
-          } else {
-            logger.warn('Already backtracked on this fragment, appending with the gap');
-          }
-        } else {
-          // Only reset the backtracked flag if we've loaded the frag without any dropped frames
-          frag.backtracked = false;
-        }
-      }
-
-      let drift = LevelHelper.updateFragPTSDTS(level.details, frag, data.startPTS, data.endPTS, data.startDTS, data.endDTS),
-        hls = this.hls;
-      hls.trigger(Event.LEVEL_PTS_UPDATED, { details: level.details, level: this.level, drift: drift, type: data.type, start: data.startPTS, end: data.endPTS });
-      // has remuxer dropped video frames located before first keyframe ?
-      [data.data1, data.data2].forEach(buffer => {
-        // only append in PARSING state (rationale is that an appending error could happen synchronously on first segment appending)
-        // in that case it is useless to append following segments
-        if (buffer && buffer.length && this.state === State.PARSING) {
-          this.appended = true;
-          // arm pending Buffering flag before appending a segment
-          this.pendingBuffering = true;
-          hls.trigger(Event.BUFFER_APPENDING, { type: data.type, data: buffer, parent: 'main', content: 'data' });
-        }
-      });
-      // trigger handler right now
-      this.tick();
-    }
-  }
-
-  onFragParsed (data) {
-    const fragCurrent = this.fragCurrent;
-    const fragNew = data.frag;
-    if (fragCurrent &&
-        data.id === 'main' &&
-        fragNew.sn === fragCurrent.sn &&
-        fragNew.level === fragCurrent.level &&
-        this.state === State.PARSING) {
-      this.stats.tparsed = performance.now();
-      this.state = State.PARSED;
-      this._checkAppendedParsed();
-    }
-  }
-
-  onAudioTrackSwitching (data) {
-    // if any URL found on new audio track, it is an alternate audio track
-    let altAudio = !!data.url,
-      trackId = data.id;
-    // if we switch on main audio, ensure that main fragment scheduling is synced with media.buffered
-    // don't do anything if we switch to alt audio: audio stream controller is handling it.
-    // we will just have to change buffer scheduling on audioTrackSwitched
-    if (!altAudio) {
-      if (this.mediaBuffer !== this.media) {
-        logger.log('switching on main audio, use media.buffered to schedule main fragment loading');
-        this.mediaBuffer = this.media;
-        let fragCurrent = this.fragCurrent;
-        // we need to refill audio buffer from main: cancel any frag loading to speed up audio switch
-        if (fragCurrent.loader) {
-          logger.log('switching to main audio track, cancel main fragment load');
-          fragCurrent.loader.abort();
-        }
-        this.fragCurrent = null;
-        this.fragPrevious = null;
-        // destroy demuxer to force init segment generation (following audio switch)
-        if (this.demuxer) {
-          this.demuxer.destroy();
-          this.demuxer = null;
-        }
-        // switch to IDLE state to load new fragment
-        this.state = State.IDLE;
-      }
-      let hls = this.hls;
-      // switching to main audio, flush all audio and trigger track switched
-      hls.trigger(Event.BUFFER_FLUSHING, { startOffset: 0, endOffset: Number.POSITIVE_INFINITY, type: 'audio' });
-      hls.trigger(Event.AUDIO_TRACK_SWITCHED, { id: trackId });
-      this.altAudio = false;
-    }
-  }
-
-  onAudioTrackSwitched (data) {
-    let trackId = data.id,
-      altAudio = !!this.hls.audioTracks[trackId].url;
-    if (altAudio) {
-      let videoBuffer = this.videoBuffer;
-      // if we switched on alternate audio, ensure that main fragment scheduling is synced with video sourcebuffer buffered
-      if (videoBuffer && this.mediaBuffer !== videoBuffer) {
-        logger.log('switching on alternate audio, use video.buffered to schedule main fragment loading');
-        this.mediaBuffer = videoBuffer;
-      }
-    }
-    this.altAudio = altAudio;
-    this.tick();
-  }
-
-  onBufferCreated (data) {
-    let tracks = data.tracks, mediaTrack, name, alternate = false;
-    for (let type in tracks) {
-      let track = tracks[type];
-      if (track.id === 'main') {
-        name = type;
-        mediaTrack = track;
-        // keep video source buffer reference
-        if (type === 'video')
-          this.videoBuffer = tracks[type].buffer;
-      } else {
-        alternate = true;
-      }
-    }
-    if (alternate && mediaTrack) {
-      logger.log(`alternate track found, use ${name}.buffered to schedule main fragment loading`);
-      this.mediaBuffer = mediaTrack.buffer;
-    } else {
-      this.mediaBuffer = this.media;
-    }
-  }
-
-  onBufferAppended (data) {
-    if (data.parent === 'main') {
-      const state = this.state;
-      if (state === State.PARSING || state === State.PARSED) {
-        // check if all buffers have been appended
-        this.pendingBuffering = (data.pending > 0);
-        this._checkAppendedParsed();
-      }
-    }
-  }
-
-  _checkAppendedParsed () {
-    // trigger handler right now
-    if (this.state === State.PARSED && (!this.appended || !this.pendingBuffering)) {
-      const frag = this.fragCurrent;
-      if (frag) {
-        const media = this.mediaBuffer ? this.mediaBuffer : this.media;
-        logger.log(`main buffered : ${TimeRanges.toString(media.buffered)}`);
-        this.fragPrevious = frag;
-        const stats = this.stats;
-        stats.tbuffered = performance.now();
-        // we should get rid of this.fragLastKbps
-        this.fragLastKbps = Math.round(8 * stats.total / (stats.tbuffered - stats.tfirst));
-        this.hls.trigger(Event.FRAG_BUFFERED, { stats: stats, frag: frag, id: 'main' });
-        this.state = State.IDLE;
-      }
-      this.tick();
-    }
-  }
-
-  onError (data) {
-    let frag = data.frag || this.fragCurrent;
-    // don't handle frag error not related to main fragment
-    if (frag && frag.type !== 'main')
-      return;
-
-    // 0.5 : tolerance needed as some browsers stalls playback before reaching buffered end
-    let mediaBuffered = !!this.media && BufferHelper.isBuffered(this.media, this.media.currentTime) && BufferHelper.isBuffered(this.media, this.media.currentTime + 0.5);
-
-    switch (data.details) {
-    case ErrorDetails.FRAG_LOAD_ERROR:
-    case ErrorDetails.FRAG_LOAD_TIMEOUT:
-    case ErrorDetails.KEY_LOAD_ERROR:
-    case ErrorDetails.KEY_LOAD_TIMEOUT:
-      if (!data.fatal) {
-        // keep retrying until the limit will be reached
-        if ((this.fragLoadError + 1) <= this.config.fragLoadingMaxRetry) {
-          // exponential backoff capped to config.fragLoadingMaxRetryTimeout
-          let delay = Math.min(Math.pow(2, this.fragLoadError) * this.config.fragLoadingRetryDelay, this.config.fragLoadingMaxRetryTimeout);
-          logger.warn(`mediaController: frag loading failed, retry in ${delay} ms`);
-          this.retryDate = performance.now() + delay;
-          // retry loading state
-          // if loadedmetadata is not set, it means that we are emergency switch down on first frag
-          // in that case, reset startFragRequested flag
-          if (!this.loadedmetadata) {
-            this.startFragRequested = false;
-            this.nextLoadPosition = this.startPosition;
-          }
-          this.fragLoadError++;
-          this.state = State.FRAG_LOADING_WAITING_RETRY;
-        } else {
-          logger.error(`mediaController: ${data.details} reaches max retry, redispatch as fatal ...`);
-          // switch error to fatal
-          data.fatal = true;
-          this.state = State.ERROR;
-        }
-      }
-      break;
-    case ErrorDetails.LEVEL_LOAD_ERROR:
-    case ErrorDetails.LEVEL_LOAD_TIMEOUT:
-      if (this.state !== State.ERROR) {
-        if (data.fatal) {
-          // if fatal error, stop processing
-          this.state = State.ERROR;
-          logger.warn(`streamController: ${data.details},switch to ${this.state} state ...`);
-        } else {
-          // in case of non fatal error while loading level, if level controller is not retrying to load level , switch back to IDLE
-          if (!data.levelRetry && this.state === State.WAITING_LEVEL)
-            this.state = State.IDLE;
-        }
-      }
-      break;
-    case ErrorDetails.BUFFER_FULL_ERROR:
-      // if in appending state
-      if (data.parent === 'main' && (this.state === State.PARSING || this.state === State.PARSED)) {
-        // reduce max buf len if current position is buffered
-        if (mediaBuffered) {
-          this._reduceMaxBufferLength(this.config.maxBufferLength);
-          this.state = State.IDLE;
-        } else {
-          // current position is not buffered, but browser is still complaining about buffer full error
-          // this happens on IE/Edge, refer to https://github.com/video-dev/hls.js/pull/708
-          // in that case flush the whole buffer to recover
-          logger.warn('buffer full error also media.currentTime is not buffered, flush everything');
-          this.fragCurrent = null;
-          // flush everything
-          this.flushMainBuffer(0, Number.POSITIVE_INFINITY);
-        }
-      }
-      break;
-    default:
-      break;
-    }
-  }
-
-  _reduceMaxBufferLength (minLength) {
-    let config = this.config;
-    if (config.maxMaxBufferLength >= minLength) {
-      // reduce max buffer length as it might be too high. we do this to avoid loop flushing ...
-      config.maxMaxBufferLength /= 2;
-      logger.warn(`main:reduce max buffer length to ${config.maxMaxBufferLength}s`);
-      return true;
-    }
-    return false;
-  }
-
-  _checkBuffer () {
-    let media = this.media,
-      config = this.config;
-    // if ready state different from HAVE_NOTHING (numeric value 0), we are allowed to seek
-    if (media && media.readyState) {
-      let currentTime = media.currentTime,
-        mediaBuffer = this.mediaBuffer ? this.mediaBuffer : media,
-        buffered = mediaBuffer.buffered;
-      // adjust currentTime to start position on loaded metadata
-      if (!this.loadedmetadata && buffered.length) {
-        this.loadedmetadata = true;
-        // only adjust currentTime if different from startPosition or if startPosition not buffered
-        // at that stage, there should be only one buffered range, as we reach that code after first fragment has been buffered
-        let startPosition = media.seeking ? currentTime : this.startPosition,
-          startPositionBuffered = BufferHelper.isBuffered(mediaBuffer, startPosition),
-          firstbufferedPosition = buffered.start(0),
-          startNotBufferedButClose = !startPositionBuffered && (Math.abs(startPosition - firstbufferedPosition) < config.maxSeekHole);
-        // if currentTime not matching with expected startPosition or startPosition not buffered but close to first buffered
-        if (currentTime !== startPosition || startNotBufferedButClose) {
-          logger.log(`target start position:${startPosition}`);
-
-          // if startPosition not buffered, let's seek to buffered.start(0)
-          if (startNotBufferedButClose) {
-            startPosition = firstbufferedPosition;
-            logger.log(`target start position not buffered, seek to buffered.start(0) ${startPosition}`);
-          }
-          logger.log(`adjust currentTime from ${currentTime} to ${startPosition}`);
-          media.currentTime = startPosition;
-        }
-      } else if (this.immediateSwitch) {
-        this.immediateLevelSwitchEnd();
-      } else {
-        let bufferInfo = BufferHelper.bufferInfo(media, currentTime, config.maxBufferHole),
-          expectedPlaying = !(media.paused || // not playing when media is paused
-                                media.ended || // not playing when media is ended
-                                media.buffered.length === 0), // not playing if nothing buffered
-          jumpThreshold = 0.5, // tolerance needed as some browsers stalls playback before reaching buffered range end
-          playheadMoving = currentTime !== this.lastCurrentTime;
-
-        if (playheadMoving) {
-          // played moving, but was previously stalled => now not stuck anymore
-          if (this.stallReported) {
-            logger.warn(`playback not stuck anymore @${currentTime}, after ${Math.round(performance.now() - this.stalled)}ms`);
-            this.stallReported = false;
-          }
-          this.stalled = undefined;
-          this.nudgeRetry = 0;
-        } else {
-          // playhead not moving
-          if (expectedPlaying) {
-            // playhead not moving BUT media expected to play
-            const tnow = performance.now();
-            const hls = this.hls;
-            if (!this.stalled) {
-              // stall just detected, store current time
-              this.stalled = tnow;
-              this.stallReported = false;
-            } else {
-              // playback already stalled, check stalling duration
-              // if stalling for more than a given threshold, let's try to recover
-              const stalledDuration = tnow - this.stalled;
-              const bufferLen = bufferInfo.len;
-              let nudgeRetry = this.nudgeRetry || 0;
-              // Check if fragment is broken
-              let partial = this.fragmentTracker.getPartialFragment(currentTime);
-              if (partial !== null) {
-                let lastEndTime = 0;
-                // Check if currentTime is between unbuffered regions of partial fragments
-                for (let i = 0; i < media.buffered.length; i++) {
-                  let startTime = media.buffered.start(i);
-                  if (currentTime >= lastEndTime && currentTime < startTime) {
-                    media.currentTime = Math.max(startTime, media.currentTime + 0.1);
-                    logger.warn(`skipping hole, adjusting currentTime from ${currentTime} to ${media.currentTime}`);
-                    this.stalled = undefined;
-                    hls.trigger(Event.ERROR, { type: ErrorTypes.MEDIA_ERROR, details: ErrorDetails.BUFFER_SEEK_OVER_HOLE, fatal: false, reason: `fragment loaded with buffer holes, seeking from ${currentTime} to ${media.currentTime}`, frag: partial });
-                    return;
-                  }
-                  lastEndTime = media.buffered.end(i);
-                }
-              }
-              if (bufferLen > jumpThreshold && stalledDuration > config.highBufferWatchdogPeriod * 1000) {
-                // report stalled error once
-                if (!this.stallReported) {
-                  this.stallReported = true;
-                  logger.warn(`playback stalling in high buffer @${currentTime}`);
-                  hls.trigger(Event.ERROR, { type: ErrorTypes.MEDIA_ERROR, details: ErrorDetails.BUFFER_STALLED_ERROR, fatal: false, buffer: bufferLen });
-                }
-                // reset stalled so to rearm watchdog timer
-                this.stalled = undefined;
-                this.nudgeRetry = ++nudgeRetry;
-                if (nudgeRetry < config.nudgeMaxRetry) {
-                  const currentTime = media.currentTime;
-                  const targetTime = currentTime + nudgeRetry * config.nudgeOffset;
-                  logger.log(`adjust currentTime from ${currentTime} to ${targetTime}`);
-                  // playback stalled in buffered area ... let's nudge currentTime to try to overcome this
-                  media.currentTime = targetTime;
-                  hls.trigger(Event.ERROR, { type: ErrorTypes.MEDIA_ERROR, details: ErrorDetails.BUFFER_NUDGE_ON_STALL, fatal: false });
-                } else {
-                  logger.error(`still stuck in high buffer @${currentTime} after ${config.nudgeMaxRetry}, raise fatal error`);
-                  hls.trigger(Event.ERROR, { type: ErrorTypes.MEDIA_ERROR, details: ErrorDetails.BUFFER_STALLED_ERROR, fatal: true });
-                }
-              }
-            }
-          }
-        }
-      }
-    }
-  }
-
-  onFragLoadEmergencyAborted () {
-    this.state = State.IDLE;
-    // if loadedmetadata is not set, it means that we are emergency switch down on first frag
-    // in that case, reset startFragRequested flag
-    if (!this.loadedmetadata) {
-      this.startFragRequested = false;
-      this.nextLoadPosition = this.startPosition;
-    }
-    this.tick();
-  }
-
-  onBufferFlushed () {
-    /* after successful buffer flushing, filter flushed fragments from bufferedFrags
-      use mediaBuffered instead of media (so that we will check against video.buffered ranges in case of alt audio track)
-    */
-    const media = this.mediaBuffer ? this.mediaBuffer : this.media;
-    // filter fragments potentially evicted from buffer. this is to avoid memleak on live streams
-    this.fragmentTracker.detectEvictedFragments(Fragment.ElementaryStreamTypes.VIDEO, media.buffered);
-
-    // move to IDLE once flush complete. this should trigger new fragment loading
-    this.state = State.IDLE;
-    // reset reference to frag
-    this.fragPrevious = null;
-  }
-
-  swapAudioCodec () {
-    this.audioCodecSwap = !this.audioCodecSwap;
-  }
-
-  computeLivePosition (sliding, levelDetails) {
-    let targetLatency = this.config.liveSyncDuration !== undefined ? this.config.liveSyncDuration : this.config.liveSyncDurationCount * levelDetails.targetduration;
-    return sliding + Math.max(0, levelDetails.totalduration - targetLatency);
-  }
-
-  get liveSyncPosition () {
-    return this._liveSyncPosition;
-  }
-
-  set liveSyncPosition (value) {
-    this._liveSyncPosition = value;
-  }
-}
-export default StreamController;+/*
+ * Stream Controller
+*/
+
+import BinarySearch from '../utils/binary-search';
+import BufferHelper from '../helper/buffer-helper';
+import Demuxer from '../demux/demuxer';
+import Event from '../events';
+import {FragmentState} from '../helper/fragment-tracker';
+import Fragment from '../loader/fragment';
+import PlaylistLoader from '../loader/playlist-loader';
+import * as LevelHelper from '../helper/level-helper';
+import TimeRanges from '../utils/time-ranges';
+import {ErrorTypes, ErrorDetails} from '../errors';
+import {logger} from '../utils/logger';
+import { alignDiscontinuities } from '../utils/discontinuities';
+import TaskLoop from '../task-loop';
+
+export const State = {
+  STOPPED : 'STOPPED',
+  IDLE : 'IDLE',
+  KEY_LOADING : 'KEY_LOADING',
+  FRAG_LOADING : 'FRAG_LOADING',
+  FRAG_LOADING_WAITING_RETRY : 'FRAG_LOADING_WAITING_RETRY',
+  WAITING_LEVEL : 'WAITING_LEVEL',
+  PARSING : 'PARSING',
+  PARSED : 'PARSED',
+  BUFFER_FLUSHING : 'BUFFER_FLUSHING',
+  ENDED : 'ENDED',
+  ERROR : 'ERROR'
+};
+
+class StreamController extends TaskLoop {
+  constructor(hls, fragmentTracker) {
+    super(hls,
+      Event.MEDIA_ATTACHED,
+      Event.MEDIA_DETACHING,
+      Event.MANIFEST_LOADING,
+      Event.MANIFEST_PARSED,
+      Event.LEVEL_LOADED,
+      Event.KEY_LOADED,
+      Event.FRAG_LOADED,
+      Event.FRAG_LOAD_EMERGENCY_ABORTED,
+      Event.FRAG_PARSING_INIT_SEGMENT,
+      Event.FRAG_PARSING_DATA,
+      Event.FRAG_PARSED,
+      Event.ERROR,
+      Event.AUDIO_TRACK_SWITCHING,
+      Event.AUDIO_TRACK_SWITCHED,
+      Event.BUFFER_CREATED,
+      Event.BUFFER_APPENDED,
+      Event.BUFFER_FLUSHED);
+
+    this.fragmentTracker = fragmentTracker;
+    this.config = hls.config;
+    this.audioCodecSwap = false;
+    this._state = State.STOPPED;
+  }
+
+  onHandlerDestroying() {
+    this.stopLoad();
+  }
+
+  onHandlerDestroyed() {
+    this.state = State.STOPPED;
+    this.fragmentTracker = null;
+  }
+
+  startLoad(startPosition) {
+    if (this.levels) {
+      let lastCurrentTime = this.lastCurrentTime, hls = this.hls;
+      this.stopLoad();
+      this.setInterval(100);
+      this.level = -1;
+      this.fragLoadError = 0;
+      if (!this.startFragRequested) {
+        // determine load level
+        let startLevel = hls.startLevel;
+        if (startLevel === -1) {
+          // -1 : guess start Level by doing a bitrate test by loading first fragment of lowest quality level
+          startLevel = 0;
+          this.bitrateTest = true;
+        }
+        // set new level to playlist loader : this will trigger start level load
+        // hls.nextLoadLevel remains until it is set to a new value or until a new frag is successfully loaded
+        this.level = hls.nextLoadLevel = startLevel;
+        this.loadedmetadata = false;
+      }
+      // if startPosition undefined but lastCurrentTime set, set startPosition to last currentTime
+      if (lastCurrentTime > 0 && startPosition === -1) {
+        logger.log(`override startPosition with lastCurrentTime @${lastCurrentTime.toFixed(3)}`);
+        startPosition = lastCurrentTime;
+      }
+      this.state = State.IDLE;
+      this.nextLoadPosition = this.startPosition = this.lastCurrentTime = startPosition;
+      this.tick();
+    } else {
+      this.forceStartLoad = true;
+      this.state = State.STOPPED;
+    }
+  }
+
+  stopLoad() {
+    let frag = this.fragCurrent;
+    if (frag) {
+      if (frag.loader)
+        frag.loader.abort();
+
+      this.fragmentTracker.removeFragment(frag);
+      this.fragCurrent = null;
+    }
+    this.fragPrevious = null;
+    if (this.demuxer) {
+      this.demuxer.destroy();
+      this.demuxer = null;
+    }
+    this.clearInterval();
+    this.state = State.STOPPED;
+    this.forceStartLoad = false;
+  }
+
+  doTick() {
+    switch(this.state) {
+      case State.BUFFER_FLUSHING:
+      // in buffer flushing state, reset fragLoadError counter
+        this.fragLoadError = 0;
+        break;
+      case State.IDLE:
+        this._doTickIdle();
+        break;
+      case State.WAITING_LEVEL:
+        var level = this.levels[this.level];
+        // check if playlist is already loaded
+      if (level && level.details)
+          this.state = State.IDLE;
+
+        break;
+      case State.FRAG_LOADING_WAITING_RETRY:
+        var now = performance.now();
+        var retryDate = this.retryDate;
+        // if current time is gt than retryDate, or if media seeking let's switch to IDLE state to retry loading
+        if(!retryDate || (now >= retryDate) || (this.media && this.media.seeking)) {
+        logger.log('mediaController: retryDate reached, switch back to IDLE state');
+          this.state = State.IDLE;
+        }
+        break;
+      case State.ERROR:
+      case State.STOPPED:
+      case State.FRAG_LOADING:
+      case State.PARSING:
+      case State.PARSED:
+      case State.ENDED:
+        break;
+      default:
+        break;
+    }
+    // check buffer
+    this._checkBuffer();
+    // check/update current fragment
+    this._checkFragmentChanged();
+  }
+
+  // Ironically the "idle" state is the on we do the most logic in it seems ....
+  // NOTE: Maybe we could rather schedule a check for buffer length after half of the currently
+  //       played segment, or on pause/play/seek instead of naively checking every 100ms?
+  _doTickIdle() {
+    const hls = this.hls,
+          config = hls.config,
+          media = this.media;
+
+    // if start level not parsed yet OR
+    // if video not attached AND start fragment already requested OR start frag prefetch disable
+    // exit loop, as we either need more info (level not parsed) or we need media to be attached to load new fragment
+    if (this.levelLastLoaded === undefined || (
+      !media && (this.startFragRequested || !config.startFragPrefetch)))
+      return;
+
+    // if we have not yet loaded any fragment, start loading from start position
+    let pos;
+    if (this.loadedmetadata)
+      pos = media.currentTime;
+    else
+      pos = this.nextLoadPosition;
+
+    // determine next load level
+    let level = hls.nextLoadLevel,
+        levelInfo = this.levels[level];
+
+    if (!levelInfo)
+      return;
+
+    let levelBitrate = levelInfo.bitrate,
+        maxBufLen;
+
+    // compute max Buffer Length that we could get from this load level, based on level bitrate. don't buffer more than 60 MB and more than 30s
+    if (levelBitrate)
+      maxBufLen = Math.max(8 * config.maxBufferSize / levelBitrate, config.maxBufferLength);
+    else
+      maxBufLen = config.maxBufferLength;
+
+    maxBufLen = Math.min(maxBufLen, config.maxMaxBufferLength);
+
+    // determine next candidate fragment to be loaded, based on current position and end of buffer position
+    // ensure up to `config.maxMaxBufferLength` of buffer upfront
+
+    const bufferInfo = BufferHelper.bufferInfo(this.mediaBuffer ? this.mediaBuffer : media, pos, config.maxBufferHole),
+          bufferLen = bufferInfo.len;
+    // Stay idle if we are still with buffer margins
+    if (bufferLen >= maxBufLen)
+      return;
+
+    // if buffer length is less than maxBufLen try to load a new fragment ...
+    logger.trace(`buffer length of ${bufferLen.toFixed(3)} is below max of ${maxBufLen.toFixed(3)}. checking for more payload ...`);
+
+    // set next load level : this will trigger a playlist load if needed
+    this.level = hls.nextLoadLevel = level;
+
+    const levelDetails = levelInfo.details;
+    // if level info not retrieved yet, switch state and wait for level retrieval
+    // if live playlist, ensure that new playlist has been refreshed to avoid loading/try to load
+    // a useless and outdated fragment (that might even introduce load error if it is already out of the live playlist)
+    if (levelDetails === undefined || levelDetails.live === true && this.levelLastLoaded !== level) {
+      this.state = State.WAITING_LEVEL;
+      return;
+    }
+
+    // we just got done loading the final fragment and there is no other buffered range after ...
+    // rationale is that in case there are any buffered ranges after, it means that there are unbuffered portion in between
+    // so we should not switch to ENDED in that case, to be able to buffer them
+    // dont switch to ENDED if we need to backtrack last fragment
+    let fragPrevious = this.fragPrevious;
+    if (!levelDetails.live && fragPrevious && !fragPrevious.backtracked && fragPrevious.sn === levelDetails.endSN && !bufferInfo.nextStart) {
+        // fragPrevious is last fragment. retrieve level duration using last frag start offset + duration
+        // real duration might be lower than initial duration if there are drifts between real frag duration and playlist signaling
+        const duration = Math.min(media.duration,fragPrevious.start + fragPrevious.duration);
+        // if everything (almost) til the end is buffered, let's signal eos
+        // we don't compare exactly media.duration === bufferInfo.end as there could be some subtle media duration difference (audio/video offsets...)
+        // tolerate up to one frag duration to cope with these cases.
+        // also cope with almost zero last frag duration (max last frag duration with 200ms) refer to https://github.com/video-dev/hls.js/pull/657
+        if (duration - Math.max(bufferInfo.end,fragPrevious.start) <= Math.max(0.2,fragPrevious.duration)) {
+          // Finalize the media stream
+          let data = {};
+        if (this.altAudio)
+            data.type = 'video';
+
+          this.hls.trigger(Event.BUFFER_EOS,data);
+          this.state = State.ENDED;
+          return;
+      }
+    }
+
+    // if we have the levelDetails for the selected variant, lets continue enrichen our stream (load keys/fragments or trigger EOS, etc..)
+    this._fetchPayloadOrEos(pos, bufferInfo, levelDetails);
+  }
+
+  _fetchPayloadOrEos(pos, bufferInfo, levelDetails) {
+    const fragPrevious = this.fragPrevious,
+          level = this.level,
+          fragments = levelDetails.fragments,
+          fragLen = fragments.length;
+
+    // empty playlist
+    if (fragLen === 0)
+      return;
+
+    // find fragment index, contiguous with end of buffer position
+    let start = fragments[0].start,
+        end = fragments[fragLen-1].start + fragments[fragLen-1].duration,
+        bufferEnd = bufferInfo.end,
+        frag;
+
+    if (levelDetails.initSegment && !levelDetails.initSegment.data) {
+      frag = levelDetails.initSegment;
+    } else {
+      // in case of live playlist we need to ensure that requested position is not located before playlist start
+      if (levelDetails.live) {
+        let initialLiveManifestSize = this.config.initialLiveManifestSize;
+        if(fragLen < initialLiveManifestSize){
+          logger.warn(`Can not start playback of a level, reason: not enough fragments ${fragLen} < ${initialLiveManifestSize}`);
+          return;
+        }
+
+        frag = this._ensureFragmentAtLivePoint(levelDetails, bufferEnd, start, end, fragPrevious, fragments, fragLen);
+        // if it explicitely returns null don't load any fragment and exit function now
+        if (frag === null)
+          return;
+      } else {
+        // VoD playlist: if bufferEnd before start of playlist, load first fragment
+        if (bufferEnd < start)
+          frag = fragments[0];
+        }
+      }
+    if (!frag)
+      frag = this._findFragment(start, fragPrevious, fragLen, fragments, bufferEnd, end, levelDetails);
+
+    if (frag)
+      this._loadFragmentOrKey(frag, level, levelDetails, pos, bufferEnd);
+    }
+
+  _ensureFragmentAtLivePoint(levelDetails, bufferEnd, start, end, fragPrevious, fragments, fragLen) {
+    const config = this.hls.config, media = this.media;
+
+    let frag;
+
+    // check if requested position is within seekable boundaries :
+    //logger.log(`start/pos/bufEnd/seeking:${start.toFixed(3)}/${pos.toFixed(3)}/${bufferEnd.toFixed(3)}/${this.media.seeking}`);
+    let maxLatency = config.liveMaxLatencyDuration !== undefined ? config.liveMaxLatencyDuration : config.liveMaxLatencyDurationCount*levelDetails.targetduration;
+
+    if (bufferEnd < Math.max(start-config.maxFragLookUpTolerance, end - maxLatency)) {
+        let liveSyncPosition = this.liveSyncPosition = this.computeLivePosition(start, levelDetails);
+        logger.log(`buffer end: ${bufferEnd.toFixed(3)} is located too far from the end of live sliding playlist, reset currentTime to : ${liveSyncPosition.toFixed(3)}`);
+        bufferEnd = liveSyncPosition;
+      if (media && media.readyState && media.duration > liveSyncPosition)
+          media.currentTime = liveSyncPosition;
+
+        this.nextLoadPosition = liveSyncPosition;
+    }
+
+    // if end of buffer greater than live edge, don't load any fragment
+    // this could happen if live playlist intermittently slides in the past.
+    // level 1 loaded [182580161,182580167]
+    // level 1 loaded [182580162,182580169]
+    // Loading 182580168 of [182580162 ,182580169],level 1 ..
+    // Loading 182580169 of [182580162 ,182580169],level 1 ..
+    // level 1 loaded [182580162,182580168] <============= here we should have bufferEnd > end. in that case break to avoid reloading 182580168
+    // level 1 loaded [182580164,182580171]
+    //
+    // don't return null in case media not loaded yet (readystate === 0)
+    if (levelDetails.PTSKnown && bufferEnd > end && media && media.readyState)
+      return null;
+
+    if (this.startFragRequested && !levelDetails.PTSKnown) {
+      /* we are switching level on live playlist, but we don't have any PTS info for that quality level ...
+         try to load frag matching with next SN.
+         even if SN are not synchronized between playlists, loading this frag will help us
+         compute playlist sliding and find the right one after in case it was not the right consecutive one */
+      if (fragPrevious) {
+		if (!levelDetails.programDateTime) {//Uses buffer and sequence number to calculate switch segment (required if using EXT-X-DISCONTINUITY-SEQUENCE)
+			const targetSN = fragPrevious.sn + 1;
+			if (targetSN >= levelDetails.startSN && targetSN <= levelDetails.endSN) {
+			  const fragNext = fragments[targetSN - levelDetails.startSN];
+			  if (fragPrevious.cc === fragNext.cc) {
+          frag = fragNext;
+          logger.log(`live playlist, switching playlist, load frag with next SN: ${frag.sn}`);
+			  }
+			}
+			// next frag SN not available (or not with same continuity counter)
+			// look for a frag sharing the same CC
+			if (!frag) {
+			  frag = BinarySearch.search(fragments, function(frag) {
+          return fragPrevious.cc - frag.cc;
+			  });
+            if (frag)
+          logger.log(`live playlist, switching playlist, load frag with same CC: ${frag.sn}`);
+			  }
+		} else {//Relies on PDT in order to switch bitrates (Support EXT-X-DISCONTINUITY without EXT-X-DISCONTINUITY-SEQUENCE)
+			frag = this._findFragmentByPDT(fragments, fragPrevious.endPdt + 1);
+		}
+      }
+      if (!frag) {
+        /* we have no idea about which fragment should be loaded.
+           so let's load mid fragment. it will help computing playlist sliding and find the right one
+        */
+        frag = fragments[Math.min(fragLen - 1, Math.round(fragLen / 2))];
+        logger.log(`live playlist, switching playlist, unknown, load middle frag : ${frag.sn}`);
+      }
+    }
+    return frag;
+  }
+
+  _findFragmentByPDT(fragments, PDTValue){
+    if (!fragments || PDTValue === undefined)
+      return null;
+
+    //if less than start
+    let firstSegment = fragments[0];
+
+    if (PDTValue < firstSegment.pdt)
+      return null;
+
+    let lastSegment = fragments[fragments.length - 1];
+
+    if (PDTValue >= lastSegment.endPdt)
+      return null;
+
+    for(let seg = 0; seg < fragments.length; ++seg)
+    {
+      let frag = fragments[seg];
+      if(PDTValue < frag.endPdt){
+        return frag;
+  }
+    }
+  }
+
+  _findFragmentBySN(fragPrevious, fragments, bufferEnd, end) {
+    const config = this.hls.config;
+    let foundFrag;
+    let maxFragLookUpTolerance = config.maxFragLookUpTolerance;
+    const fragNext = fragPrevious ? fragments[fragPrevious.sn - fragments[0].sn + 1] : undefined;
+    let fragmentWithinToleranceTest = (candidate) => {
+      // offset should be within fragment boundary - config.maxFragLookUpTolerance
+      // this is to cope with situations like
+      // bufferEnd = 9.991
+      // frag[Ø] : [0,10]
+      // frag[1] : [10,20]
+      // bufferEnd is within frag[0] range ... although what we are expecting is to return frag[1] here
+      //              frag start               frag start+duration
+      //                  |-----------------------------|
+      //              <--->                         <--->
+      //  ...--------><-----------------------------><---------....
+      // previous frag         matching fragment         next frag
+      //  return -1             return 0                 return 1
+      //logger.log(`level/sn/start/end/bufEnd:${level}/${candidate.sn}/${candidate.start}/${(candidate.start+candidate.duration)}/${bufferEnd}`);
+      // Set the lookup tolerance to be small enough to detect the current segment - ensures we don't skip over very small segments
+      let candidateLookupTolerance = Math.min(maxFragLookUpTolerance, candidate.duration + (candidate.deltaPTS ? candidate.deltaPTS : 0));
+      if (candidate.start + candidate.duration - candidateLookupTolerance <= bufferEnd)
+        return 1;
+      // if maxFragLookUpTolerance will have negative value then don't return -1 for first element
+      else if (candidate.start - candidateLookupTolerance > bufferEnd && candidate.start)
+        return -1;
+
+      return 0;
+    };
+
+    if (bufferEnd < end) {
+      if (bufferEnd > end - maxFragLookUpTolerance)
+        maxFragLookUpTolerance = 0;
+
+      // Prefer the next fragment if it's within tolerance
+      if (fragNext && !fragmentWithinToleranceTest(fragNext))
+        foundFrag = fragNext;
+      else
+        foundFrag = BinarySearch.search(fragments, fragmentWithinToleranceTest);
+      }
+	return foundFrag;
+  }
+
+  _findFragment(start, fragPrevious, fragLen, fragments, bufferEnd, end, levelDetails) {
+    const config = this.hls.config;
+    let frag;
+    let foundFrag;
+
+    if (bufferEnd < end) {
+      if (!levelDetails.programDateTime) {//Uses buffer and sequence number to calculate switch segment (required if using EXT-X-DISCONTINUITY-SEQUENCE)
+        foundFrag = this._findFragmentBySN(fragPrevious, fragments, bufferEnd, end);
+      } else {//Relies on PDT in order to switch bitrates (Support EXT-X-DISCONTINUITY without EXT-X-DISCONTINUITY-SEQUENCE)
+        foundFrag = this._findFragmentByPDT(fragments, fragPrevious ? fragPrevious.endPdt + 1 : (bufferEnd * 1000) + (levelDetails.programDateTime ? Date.parse(levelDetails.programDateTime) : 0));
+      }
+    } else {
+      // reach end of playlist
+      foundFrag = fragments[fragLen-1];
+    }
+    if (foundFrag) {
+      frag = foundFrag;
+      const curSNIdx = frag.sn - levelDetails.startSN;
+      const sameLevel = fragPrevious && frag.level === fragPrevious.level;
+      const prevFrag = fragments[curSNIdx - 1];
+      const nextFrag = fragments[curSNIdx + 1];
+      //logger.log('find SN matching with pos:' +  bufferEnd + ':' + frag.sn);
+      if (fragPrevious && frag.sn === fragPrevious.sn) {
+        if (sameLevel && !frag.backtracked) {
+          if (frag.sn < levelDetails.endSN) {
+            let deltaPTS = fragPrevious.deltaPTS;
+            // if there is a significant delta between audio and video, larger than max allowed hole,
+            // and if previous remuxed fragment did not start with a keyframe. (fragPrevious.dropped)
+            // let's try to load previous fragment again to get last keyframe
+            // then we will reload again current fragment (that way we should be able to fill the buffer hole ...)
+            if (deltaPTS && deltaPTS > config.maxBufferHole && fragPrevious.dropped && curSNIdx) {
+              frag = prevFrag;
+              logger.warn('SN just loaded, with large PTS gap between audio and video, maybe frag is not starting with a keyframe ? load previous one to try to overcome this');
+            } else {
+              frag = nextFrag;
+              logger.log(`SN just loaded, load next one: ${frag.sn}`);
+            }
+          } else {
+            frag = null;
+          }
+        } else if (frag.backtracked) {
+          // Only backtrack a max of 1 consecutive fragment to prevent sliding back too far when little or no frags start with keyframes
+          if (nextFrag && nextFrag.backtracked) {
+            logger.warn(`Already backtracked from fragment ${nextFrag.sn}, will not backtrack to fragment ${frag.sn}. Loading fragment ${nextFrag.sn}`);
+            frag = nextFrag;
+          } else {
+            // If a fragment has dropped frames and it's in a same level/sequence, load the previous fragment to try and find the keyframe
+            // Reset the dropped count now since it won't be reset until we parse the fragment again, which prevents infinite backtracking on the same segment
+            logger.warn('Loaded fragment with dropped frames, backtracking 1 segment to find a keyframe');
+            frag.dropped = 0;
+            if (prevFrag) {
+              frag = prevFrag;
+              frag.backtracked = true;
+            } else if (curSNIdx) {
+              // can't backtrack on very first fragment
+              frag = null;
+            }
+          }
+        }
+      }
+    }
+    return frag;
+  }
+
+  _loadFragmentOrKey(frag, level, levelDetails, pos, bufferEnd) {
+    //logger.log('loading frag ' + i +',pos/bufEnd:' + pos.toFixed(3) + '/' + bufferEnd.toFixed(3));
+    if ((frag.decryptdata && frag.decryptdata.uri != null) && (frag.decryptdata.key == null)) {
+      logger.log(`Loading key for ${frag.sn} of [${levelDetails.startSN} ,${levelDetails.endSN}],level ${level}`);
+      this.state = State.KEY_LOADING;
+      this.hls.trigger(Event.KEY_LOADING, {frag});
+    } else {
+      logger.log(`Loading ${frag.sn} of [${levelDetails.startSN} ,${levelDetails.endSN}],level ${level}, currentTime:${pos.toFixed(3)},bufferEnd:${bufferEnd.toFixed(3)}`);
+      // Check if fragment is not loaded
+      let fragState = this.fragmentTracker.getState(frag);
+
+      this.fragCurrent = frag;
+      this.startFragRequested = true;
+      // Don't update nextLoadPosition for fragments which are not buffered
+      if (!isNaN(frag.sn) && !frag.bitrateTest)
+        this.nextLoadPosition = frag.start + frag.duration;
+
+      // Allow backtracked fragments to load
+      if (frag.backtracked || fragState === FragmentState.NOT_LOADED) {
+        frag.autoLevel = this.hls.autoLevelEnabled;
+        frag.bitrateTest = this.bitrateTest;
+
+        this.hls.trigger(Event.FRAG_LOADING, {frag});
+        // lazy demuxer init, as this could take some time ... do it during frag loading
+        if (!this.demuxer)
+          this.demuxer = new Demuxer(this.hls,'main');
+
+        this.state = State.FRAG_LOADING;
+      } else if (fragState === FragmentState.APPENDING) {
+        // Lower the buffer size and try again
+        if (this._reduceMaxBufferLength(frag.duration))
+          this.fragmentTracker.removeFragment(frag);
+        }
+      }
+    }
+
+  set state(nextState) {
+    if (this.state !== nextState) {
+      const previousState = this.state;
+      this._state = nextState;
+      logger.log(`main stream:${previousState}->${nextState}`);
+      this.hls.trigger(Event.STREAM_STATE_TRANSITION, {previousState, nextState});
+    }
+  }
+
+  get state() {
+    return this._state;
+  }
+
+  getBufferedFrag(position) {
+    return this.fragmentTracker.getBufferedFrag(position, PlaylistLoader.LevelType.MAIN);
+  }
+
+  get currentLevel() {
+    let media = this.media;
+    if (media) {
+      const frag = this.getBufferedFrag(media.currentTime);
+      if (frag)
+        return frag.level;
+      }
+    return -1;
+  }
+
+  get nextBufferedFrag() {
+    let media = this.media;
+    if (media) {
+      // first get end range of current fragment
+      return this.followingBufferedFrag(this.getBufferedFrag(media.currentTime));
+    } else {
+      return null;
+    }
+  }
+
+  followingBufferedFrag(frag) {
+    if (frag) {
+      // try to get range of next fragment (500ms after this range)
+      return this.getBufferedFrag(frag.endPTS + 0.5);
+    }
+    return null;
+  }
+
+  get nextLevel() {
+    const frag = this.nextBufferedFrag;
+    if (frag)
+      return frag.level;
+    else
+      return -1;
+    }
+
+  _checkFragmentChanged() {
+    let fragPlayingCurrent, currentTime, video = this.media;
+    if (video && video.readyState && video.seeking === false) {
+      currentTime = video.currentTime;
+      /* if video element is in seeked state, currentTime can only increase.
+        (assuming that playback rate is positive ...)
+        As sometimes currentTime jumps back to zero after a
+        media decode error, check this, to avoid seeking back to
+        wrong position after a media decode error
+      */
+      if (currentTime > video.playbackRate * this.lastCurrentTime)
+        this.lastCurrentTime = currentTime;
+
+      if (BufferHelper.isBuffered(video,currentTime)) {
+        fragPlayingCurrent = this.getBufferedFrag(currentTime);
+      } else if (BufferHelper.isBuffered(video,currentTime + 0.1)) {
+        /* ensure that FRAG_CHANGED event is triggered at startup,
+          when first video frame is displayed and playback is paused.
+          add a tolerance of 100ms, in case current position is not buffered,
+          check if current pos+100ms is buffered and use that buffer range
+          for FRAG_CHANGED event reporting */
+        fragPlayingCurrent = this.getBufferedFrag(currentTime + 0.1);
+      }
+      if (fragPlayingCurrent) {
+        let fragPlaying = fragPlayingCurrent;
+        if (fragPlaying !== this.fragPlaying) {
+          this.hls.trigger(Event.FRAG_CHANGED, {frag: fragPlaying});
+          const fragPlayingLevel = fragPlaying.level;
+          if (!this.fragPlaying || this.fragPlaying.level !== fragPlayingLevel)
+            this.hls.trigger(Event.LEVEL_SWITCHED, {level: fragPlayingLevel});
+
+          this.fragPlaying = fragPlaying;
+        }
+      }
+    }
+  }
+
+  /*
+    on immediate level switch :
+     - pause playback if playing
+     - cancel any pending load request
+     - and trigger a buffer flush
+  */
+  immediateLevelSwitch() {
+    logger.log('immediateLevelSwitch');
+    if (!this.immediateSwitch) {
+      this.immediateSwitch = true;
+      let media = this.media, previouslyPaused;
+      if (media) {
+        previouslyPaused = media.paused;
+        media.pause();
+      } else {
+        // don't restart playback after instant level switch in case media not attached
+        previouslyPaused = true;
+      }
+      this.previouslyPaused = previouslyPaused;
+    }
+    let fragCurrent = this.fragCurrent;
+    if (fragCurrent && fragCurrent.loader)
+      fragCurrent.loader.abort();
+
+    this.fragCurrent = null;
+    // flush everything
+    this.flushMainBuffer(0,Number.POSITIVE_INFINITY);
+  }
+
+  /**
+   * on immediate level switch end, after new fragment has been buffered:
+   * - nudge video decoder by slightly adjusting video currentTime (if currentTime buffered)
+   * - resume the playback if needed
+   */
+  immediateLevelSwitchEnd() {
+    const media = this.media;
+    if (media && media.buffered.length) {
+      this.immediateSwitch = false;
+      if(BufferHelper.isBuffered(media,media.currentTime)) {
+        // only nudge if currentTime is buffered
+        media.currentTime -= 0.0001;
+      }
+      if (!this.previouslyPaused)
+        media.play();
+      }
+    }
+
+  /**
+   * try to switch ASAP without breaking video playback:
+   * in order to ensure smooth but quick level switching,
+   * we need to find the next flushable buffer range
+   * we should take into account new segment fetch time
+   */
+  nextLevelSwitch() {
+    const media = this.media;
+    // ensure that media is defined and that metadata are available (to retrieve currentTime)
+    if (media && media.readyState) {
+      let fetchdelay, fragPlayingCurrent, nextBufferedFrag;
+      fragPlayingCurrent = this.getBufferedFrag(media.currentTime);
+      if (fragPlayingCurrent && fragPlayingCurrent.startPTS > 1) {
+        // flush buffer preceding current fragment (flush until current fragment start offset)
+        // minus 1s to avoid video freezing, that could happen if we flush keyframe of current video ...
+        this.flushMainBuffer(0,fragPlayingCurrent.startPTS - 1);
+      }
+      if (!media.paused) {
+        // add a safety delay of 1s
+        let nextLevelId = this.hls.nextLoadLevel, nextLevel = this.levels[nextLevelId], fragLastKbps = this.fragLastKbps;
+        if (fragLastKbps && this.fragCurrent)
+          fetchdelay = this.fragCurrent.duration * nextLevel.bitrate / (1000 * fragLastKbps) + 1;
+        else
+          fetchdelay = 0;
+      } else {
+        fetchdelay = 0;
+      }
+      //logger.log('fetchdelay:'+fetchdelay);
+      // find buffer range that will be reached once new fragment will be fetched
+      nextBufferedFrag = this.getBufferedFrag(media.currentTime + fetchdelay);
+      if (nextBufferedFrag) {
+        // we can flush buffer range following this one without stalling playback
+        nextBufferedFrag = this.followingBufferedFrag(nextBufferedFrag);
+        if (nextBufferedFrag) {
+          // if we are here, we can also cancel any loading/demuxing in progress, as they are useless
+          let fragCurrent = this.fragCurrent;
+          if (fragCurrent && fragCurrent.loader)
+            fragCurrent.loader.abort();
+
+          this.fragCurrent = null;
+          // start flush position is the start PTS of next buffered frag.
+          // we use frag.naxStartPTS which is max(audio startPTS, video startPTS).
+          // in case there is a small PTS Delta between audio and video, using maxStartPTS avoids flushing last samples from current fragment
+          this.flushMainBuffer(nextBufferedFrag.maxStartPTS , Number.POSITIVE_INFINITY);
+        }
+      }
+    }
+  }
+
+  flushMainBuffer(startOffset,endOffset) {
+    this.state = State.BUFFER_FLUSHING;
+    let flushScope = {startOffset: startOffset, endOffset: endOffset};
+    // if alternate audio tracks are used, only flush video, otherwise flush everything
+    if (this.altAudio)
+      flushScope.type = 'video';
+
+    this.hls.trigger(Event.BUFFER_FLUSHING, flushScope);
+  }
+
+  onMediaAttached(data) {
+    let media = this.media = this.mediaBuffer = data.media;
+    this.onvseeking = this.onMediaSeeking.bind(this);
+    this.onvseeked = this.onMediaSeeked.bind(this);
+    this.onvended = this.onMediaEnded.bind(this);
+    media.addEventListener('seeking', this.onvseeking);
+    media.addEventListener('seeked', this.onvseeked);
+    media.addEventListener('ended', this.onvended);
+    let config = this.config;
+    if (this.levels && config.autoStartLoad)
+      this.hls.startLoad(config.startPosition);
+    }
+
+  onMediaDetaching() {
+    let media = this.media;
+    if (media && media.ended) {
+      logger.log('MSE detaching and video ended, reset startPosition');
+      this.startPosition = this.lastCurrentTime = 0;
+    }
+
+    // reset fragment backtracked flag
+    let levels = this.levels;
+    if (levels) {
+        levels.forEach(level => {
+          if(level.details) {
+            level.details.fragments.forEach(fragment => {
+              fragment.backtracked = undefined;
+            });
+          }
+      });
+    }
+    // remove video listeners
+    if (media) {
+      media.removeEventListener('seeking', this.onvseeking);
+      media.removeEventListener('seeked', this.onvseeked);
+      media.removeEventListener('ended', this.onvended);
+      this.onvseeking = this.onvseeked  = this.onvended = null;
+    }
+    this.media = this.mediaBuffer = null;
+    this.loadedmetadata = false;
+    this.stopLoad();
+  }
+
+  onMediaSeeking() {
+    let media = this.media, currentTime = media ? media.currentTime : undefined, config = this.config;
+    if (!isNaN(currentTime))
+      logger.log(`media seeking to ${currentTime.toFixed(3)}`);
+
+    let mediaBuffer = this.mediaBuffer ? this.mediaBuffer : media;
+    let bufferInfo = BufferHelper.bufferInfo(mediaBuffer,currentTime,this.config.maxBufferHole);
+    if (this.state === State.FRAG_LOADING) {
+      let fragCurrent = this.fragCurrent;
+      // check if we are seeking to a unbuffered area AND if frag loading is in progress
+      if (bufferInfo.len === 0 && fragCurrent) {
+        let tolerance = config.maxFragLookUpTolerance,
+            fragStartOffset = fragCurrent.start - tolerance,
+            fragEndOffset = fragCurrent.start + fragCurrent.duration + tolerance;
+        // check if we seek position will be out of currently loaded frag range : if out cancel frag load, if in, don't do anything
+        if (currentTime < fragStartOffset || currentTime > fragEndOffset) {
+          if (fragCurrent.loader) {
+            logger.log('seeking outside of buffer while fragment load in progress, cancel fragment load');
+            fragCurrent.loader.abort();
+          }
+          this.fragCurrent = null;
+          this.fragPrevious = null;
+          // switch to IDLE state to load new fragment
+          this.state = State.IDLE;
+        } else {
+          logger.log('seeking outside of buffer but within currently loaded fragment range');
+        }
+      }
+    } else if (this.state === State.ENDED) {
+        // if seeking to unbuffered area, clean up fragPrevious
+      if (bufferInfo.len === 0)
+          this.fragPrevious = 0;
+
+        // switch to IDLE state to check for potential new fragment
+        this.state = State.IDLE;
+    }
+
+    this.fragPrevious = null;
+
+    if (media)
+      this.lastCurrentTime = currentTime;
+
+    // in case seeking occurs although no media buffered, adjust startPosition and nextLoadPosition to seek target
+    if (!this.loadedmetadata)
+      this.nextLoadPosition = this.startPosition = currentTime;
+
+    // tick to speed up processing
+    this.tick();
+  }
+
+  onMediaSeeked() {
+    const media = this.media, currentTime = media ? media.currentTime : undefined;
+    if (!isNaN(currentTime))
+      logger.log(`media seeked to ${currentTime.toFixed(3)}`);
+
+    // tick to speed up FRAGMENT_PLAYING triggering
+    this.tick();
+  }
+
+  onMediaEnded() {
+    logger.log('media ended');
+    // reset startPosition and lastCurrentTime to restart playback @ stream beginning
+    this.startPosition = this.lastCurrentTime = 0;
+  }
+
+  onManifestLoading() {
+    // reset buffer on manifest loading
+    logger.log('trigger BUFFER_RESET');
+    this.hls.trigger(Event.BUFFER_RESET);
+    this.fragmentTracker.removeAllFragments();
+    this.stalled = false;
+    this.startPosition = this.lastCurrentTime = 0;
+  }
+
+  onManifestParsed(data) {
+    let aac = false, heaac = false, codec;
+    data.levels.forEach(level => {
+      // detect if we have different kind of audio codecs used amongst playlists
+      codec = level.audioCodec;
+      if (codec) {
+        if (codec.indexOf('mp4a.40.2') !== -1)
+          aac = true;
+
+        if (codec.indexOf('mp4a.40.5') !== -1)
+          heaac = true;
+        }
+    });
+    this.audioCodecSwitch = (aac && heaac);
+    if (this.audioCodecSwitch)
+      logger.log('both AAC/HE-AAC audio found in levels; declaring level codec as HE-AAC');
+
+    this.levels = data.levels;
+    this.startFragRequested = false;
+    let config = this.config;
+    if (config.autoStartLoad || this.forceStartLoad)
+      this.hls.startLoad(config.startPosition);
+    }
+
+  onLevelLoaded(data) {
+    const newDetails = data.details;
+    const newLevelId = data.level;
+    const lastLevel = this.levels[this.levelLastLoaded];
+    const curLevel = this.levels[newLevelId];
+    const duration = newDetails.totalduration;
+    let sliding = 0;
+
+    logger.log(`level ${newLevelId} loaded [${newDetails.startSN},${newDetails.endSN}],duration:${duration}`);
+
+    if (newDetails.live) {
+      let curDetails = curLevel.details;
+      if (curDetails && newDetails.fragments.length > 0) {
+        // we already have details for that level, merge them
+        LevelHelper.mergeDetails(curDetails,newDetails);
+        sliding = newDetails.fragments[0].start;
+        this.liveSyncPosition = this.computeLivePosition(sliding, curDetails);
+        if (newDetails.PTSKnown && !isNaN(sliding)) {
+          logger.log(`live playlist sliding:${sliding.toFixed(3)}`);
+        } else {
+          logger.log('live playlist - outdated PTS, unknown sliding');
+          alignDiscontinuities(this.fragPrevious, lastLevel, newDetails);
+        }
+      } else {
+        logger.log('live playlist - first load, unknown sliding');
+        newDetails.PTSKnown = false;
+        alignDiscontinuities(this.fragPrevious, lastLevel, newDetails);
+      }
+    } else {
+      newDetails.PTSKnown = false;
+    }
+    // override level info
+    curLevel.details = newDetails;
+    this.levelLastLoaded = newLevelId;
+    this.hls.trigger(Event.LEVEL_UPDATED, { details: newDetails, level: newLevelId });
+
+    if (this.startFragRequested === false) {
+    // compute start position if set to -1. use it straight away if value is defined
+      if (this.startPosition === -1 || this.lastCurrentTime === -1) {
+        // first, check if start time offset has been set in playlist, if yes, use this value
+        let startTimeOffset = newDetails.startTimeOffset;
+        if(!isNaN(startTimeOffset)) {
+          if (startTimeOffset < 0) {
+            logger.log(`negative start time offset ${startTimeOffset}, count from end of last fragment`);
+            startTimeOffset = sliding + duration + startTimeOffset;
+          }
+          logger.log(`start time offset found in playlist, adjust startPosition to ${startTimeOffset}`);
+          this.startPosition = startTimeOffset;
+        } else {
+          // if live playlist, set start position to be fragment N-this.config.liveSyncDurationCount (usually 3)
+          if (newDetails.live) {
+            this.startPosition = this.computeLivePosition(sliding, newDetails);
+            logger.log(`configure startPosition to ${this.startPosition}`);
+          } else {
+            this.startPosition = 0;
+          }
+        }
+        this.lastCurrentTime = this.startPosition;
+      }
+      this.nextLoadPosition = this.startPosition;
+    }
+    // only switch batck to IDLE state if we were waiting for level to start downloading a new fragment
+    if (this.state === State.WAITING_LEVEL)
+      this.state = State.IDLE;
+
+    //trigger handler right now
+    this.tick();
+  }
+
+  onKeyLoaded() {
+    if (this.state === State.KEY_LOADING) {
+      this.state = State.IDLE;
+      this.tick();
+    }
+  }
+
+  onFragLoaded(data) {
+    let fragCurrent = this.fragCurrent,
+        fragLoaded = data.frag;
+    if (this.state === State.FRAG_LOADING &&
+        fragCurrent &&
+        fragLoaded.type === 'main' &&
+        fragLoaded.level === fragCurrent.level &&
+        fragLoaded.sn === fragCurrent.sn) {
+      let stats = data.stats,
+          currentLevel = this.levels[fragCurrent.level],
+          details = currentLevel.details;
+      logger.log(`Loaded  ${fragCurrent.sn} of [${details.startSN} ,${details.endSN}],level ${fragCurrent.level}`);
+      // reset frag bitrate test in any case after frag loaded event
+      this.bitrateTest = false;
+      this.stats = stats;
+      // if this frag was loaded to perform a bitrate test AND if hls.nextLoadLevel is greater than 0
+      // then this means that we should be able to load a fragment at a higher quality level
+      if (fragLoaded.bitrateTest === true && this.hls.nextLoadLevel) {
+        // switch back to IDLE state ... we just loaded a fragment to determine adequate start bitrate and initialize autoswitch algo
+        this.state = State.IDLE;
+        this.startFragRequested = false;
+        stats.tparsed = stats.tbuffered = performance.now();
+        this.hls.trigger(Event.FRAG_BUFFERED, {stats: stats, frag: fragCurrent, id : 'main'});
+        this.tick();
+      } else if (fragLoaded.sn === 'initSegment') {
+        this.state = State.IDLE;
+        stats.tparsed = stats.tbuffered = performance.now();
+        details.initSegment.data = data.payload;
+        this.hls.trigger(Event.FRAG_BUFFERED, {stats: stats, frag: fragCurrent, id : 'main'});
+        this.tick();
+      } else {
+        this.state = State.PARSING;
+        // transmux the MPEG-TS data to ISO-BMFF segments
+        let duration = details.totalduration,
+            level = fragCurrent.level,
+            sn = fragCurrent.sn,
+            audioCodec = this.config.defaultAudioCodec || currentLevel.audioCodec;
+        if(this.audioCodecSwap) {
+          logger.log('swapping playlist audio codec');
+          if (audioCodec === undefined)
+            audioCodec = this.lastAudioCodec;
+
+          if(audioCodec) {
+            if (audioCodec.indexOf('mp4a.40.5') !== -1)
+              audioCodec = 'mp4a.40.2';
+            else
+              audioCodec = 'mp4a.40.5';
+            }
+          }
+        this.pendingBuffering = true;
+        this.appended = false;
+        logger.log(`Parsing ${sn} of [${details.startSN} ,${details.endSN}],level ${level}, cc ${fragCurrent.cc}`);
+        let demuxer = this.demuxer;
+        if (!demuxer)
+          demuxer = this.demuxer = new Demuxer(this.hls,'main');
+
+        // time Offset is accurate if level PTS is known, or if playlist is not sliding (not live) and if media is not seeking (this is to overcome potential timestamp drifts between playlists and fragments)
+        let media = this.media;
+        let mediaSeeking = media && media.seeking;
+        let accurateTimeOffset = !mediaSeeking && (details.PTSKnown || !details.live);
+        let initSegmentData = details.initSegment ? details.initSegment.data : [];
+        demuxer.push(data.payload, initSegmentData,audioCodec, currentLevel.videoCodec, fragCurrent, duration, accurateTimeOffset,undefined);
+      }
+    }
+    this.fragLoadError = 0;
+  }
+
+  onFragParsingInitSegment(data) {
+    const fragCurrent = this.fragCurrent;
+    const fragNew = data.frag;
+
+    if (fragCurrent &&
+        data.id === 'main' &&
+        fragNew.sn === fragCurrent.sn &&
+        fragNew.level === fragCurrent.level &&
+        this.state === State.PARSING) {
+      let tracks = data.tracks, trackName, track;
+
+      // if audio track is expected to come from audio stream controller, discard any coming from main
+      if (tracks.audio && this.altAudio)
+        delete tracks.audio;
+
+      // include levelCodec in audio and video tracks
+      track = tracks.audio;
+      if(track) {
+        let audioCodec = this.levels[this.level].audioCodec,
+            ua = navigator.userAgent.toLowerCase();
+        if(audioCodec && this.audioCodecSwap) {
+          logger.log('swapping playlist audio codec');
+          if (audioCodec.indexOf('mp4a.40.5') !== -1)
+            audioCodec = 'mp4a.40.2';
+          else
+            audioCodec = 'mp4a.40.5';
+          }
+        // in case AAC and HE-AAC audio codecs are signalled in manifest
+        // force HE-AAC , as it seems that most browsers prefers that way,
+        // except for mono streams OR on FF
+        // these conditions might need to be reviewed ...
+        if (this.audioCodecSwitch) {
+            // don't force HE-AAC if mono stream
+           if(track.metadata.channelCount !== 1 &&
+            // don't force HE-AAC if firefox
+            ua.indexOf('firefox') === -1)
+              audioCodec = 'mp4a.40.5';
+          }
+        // HE-AAC is broken on Android, always signal audio codec as AAC even if variant manifest states otherwise
+        if(ua.indexOf('android') !== -1 && track.container !== 'audio/mpeg') { // Exclude mpeg audio
+          audioCodec = 'mp4a.40.2';
+          logger.log(`Android: force audio codec to ${audioCodec}`);
+        }
+        track.levelCodec = audioCodec;
+        track.id = data.id;
+      }
+      track = tracks.video;
+      if(track) {
+        track.levelCodec = this.levels[this.level].videoCodec;
+        track.id = data.id;
+      }
+      this.hls.trigger(Event.BUFFER_CODECS,tracks);
+      // loop through tracks that are going to be provided to bufferController
+      for (trackName in tracks) {
+        track = tracks[trackName];
+        logger.log(`main track:${trackName},container:${track.container},codecs[level/parsed]=[${track.levelCodec}/${track.codec}]`);
+        let initSegment = track.initSegment;
+        if (initSegment) {
+          this.appended = true;
+          // arm pending Buffering flag before appending a segment
+          this.pendingBuffering = true;
+          this.hls.trigger(Event.BUFFER_APPENDING, {type: trackName, data: initSegment, parent : 'main', content : 'initSegment'});
+        }
+      }
+      //trigger handler right now
+      this.tick();
+    }
+  }
+
+  onFragParsingData(data) {
+    const fragCurrent = this.fragCurrent;
+    const fragNew = data.frag;
+    if (fragCurrent &&
+        data.id === 'main' &&
+        fragNew.sn === fragCurrent.sn &&
+        fragNew.level === fragCurrent.level &&
+        !(data.type === 'audio' && this.altAudio) && // filter out main audio if audio track is loaded through audio stream controller
+        this.state === State.PARSING) {
+      let level = this.levels[this.level],
+          frag = fragCurrent;
+      if (isNaN(data.endPTS)) {
+        data.endPTS = data.startPTS + fragCurrent.duration;
+        data.endDTS = data.startDTS + fragCurrent.duration;
+      }
+
+      if (data.hasAudio === true)
+        frag.addElementaryStream(Fragment.ElementaryStreamTypes.AUDIO);
+
+      if (data.hasVideo === true)
+        frag.addElementaryStream(Fragment.ElementaryStreamTypes.VIDEO);
+
+      logger.log(`Parsed ${data.type},PTS:[${data.startPTS.toFixed(3)},${data.endPTS.toFixed(3)}],DTS:[${data.startDTS.toFixed(3)}/${data.endDTS.toFixed(3)}],nb:${data.nb},dropped:${data.dropped || 0}`);
+
+      // Detect gaps in a fragment  and try to fix it by finding a keyframe in the previous fragment (see _findFragments)
+      if(data.type === 'video') {
+        frag.dropped = data.dropped;
+        if (frag.dropped) {
+          if (!frag.backtracked) {
+            const levelDetails = level.details;
+            if (levelDetails && frag.sn === levelDetails.startSN) {
+              logger.warn('missing video frame(s) on first frag, appending with gap');
+            } else {
+              logger.warn('missing video frame(s), backtracking fragment');
+              // Return back to the IDLE state without appending to buffer
+              // Causes findFragments to backtrack a segment and find the keyframe
+              // Audio fragments arriving before video sets the nextLoadPosition, causing _findFragments to skip the backtracked fragment
+              this.fragmentTracker.removeFragment(frag);
+              frag.backtracked = true;
+              this.nextLoadPosition = data.startPTS;
+              this.state = State.IDLE;
+              this.fragPrevious = frag;
+              this.tick();
+              return;
+            }
+          } else {
+            logger.warn('Already backtracked on this fragment, appending with the gap');
+          }
+        } else {
+          // Only reset the backtracked flag if we've loaded the frag without any dropped frames
+          frag.backtracked = false;
+        }
+      }
+
+      let drift = LevelHelper.updateFragPTSDTS(level.details, frag, data.startPTS, data.endPTS, data.startDTS, data.endDTS),
+          hls = this.hls;
+      hls.trigger(Event.LEVEL_PTS_UPDATED, {details: level.details, level: this.level, drift: drift, type: data.type, start: data.startPTS, end: data.endPTS});
+      // has remuxer dropped video frames located before first keyframe ?
+      [data.data1, data.data2].forEach(buffer => {
+        // only append in PARSING state (rationale is that an appending error could happen synchronously on first segment appending)
+        // in that case it is useless to append following segments
+        if (buffer && buffer.length && this.state === State.PARSING) {
+          this.appended = true;
+          // arm pending Buffering flag before appending a segment
+          this.pendingBuffering = true;
+          hls.trigger(Event.BUFFER_APPENDING, {type: data.type, data: buffer, parent : 'main',content : 'data'});
+        }
+      });
+      //trigger handler right now
+      this.tick();
+    }
+  }
+
+  onFragParsed(data) {
+    const fragCurrent = this.fragCurrent;
+    const fragNew = data.frag;
+    if (fragCurrent &&
+        data.id === 'main' &&
+        fragNew.sn === fragCurrent.sn &&
+        fragNew.level === fragCurrent.level &&
+        this.state === State.PARSING) {
+      this.stats.tparsed = performance.now();
+      this.state = State.PARSED;
+      this._checkAppendedParsed();
+    }
+  }
+
+  onAudioTrackSwitching(data) {
+    // if any URL found on new audio track, it is an alternate audio track
+    let altAudio = !!data.url,
+        trackId = data.id;
+    // if we switch on main audio, ensure that main fragment scheduling is synced with media.buffered
+    // don't do anything if we switch to alt audio: audio stream controller is handling it.
+    // we will just have to change buffer scheduling on audioTrackSwitched
+    if (!altAudio) {
+      if (this.mediaBuffer !== this.media) {
+        logger.log('switching on main audio, use media.buffered to schedule main fragment loading');
+        this.mediaBuffer = this.media;
+        let fragCurrent = this.fragCurrent;
+        // we need to refill audio buffer from main: cancel any frag loading to speed up audio switch
+        if (fragCurrent.loader) {
+          logger.log('switching to main audio track, cancel main fragment load');
+          fragCurrent.loader.abort();
+        }
+        this.fragCurrent = null;
+        this.fragPrevious = null;
+        // destroy demuxer to force init segment generation (following audio switch)
+        if (this.demuxer) {
+          this.demuxer.destroy();
+          this.demuxer = null;
+        }
+        // switch to IDLE state to load new fragment
+        this.state = State.IDLE;
+      }
+      let hls = this.hls;
+      // switching to main audio, flush all audio and trigger track switched
+      hls.trigger(Event.BUFFER_FLUSHING, {startOffset: 0 , endOffset: Number.POSITIVE_INFINITY, type : 'audio'});
+      hls.trigger(Event.AUDIO_TRACK_SWITCHED, {id : trackId});
+      this.altAudio = false;
+    }
+  }
+
+  onAudioTrackSwitched(data) {
+    let trackId = data.id,
+    altAudio = !!this.hls.audioTracks[trackId].url;
+    if (altAudio) {
+      let videoBuffer = this.videoBuffer;
+      // if we switched on alternate audio, ensure that main fragment scheduling is synced with video sourcebuffer buffered
+      if (videoBuffer && this.mediaBuffer !== videoBuffer) {
+        logger.log('switching on alternate audio, use video.buffered to schedule main fragment loading');
+        this.mediaBuffer = videoBuffer;
+      }
+    }
+    this.altAudio = altAudio;
+    this.tick();
+  }
+
+  onBufferCreated(data) {
+    let tracks = data.tracks, mediaTrack, name, alternate = false;
+    for (let type in tracks) {
+      let track = tracks[type];
+      if (track.id === 'main') {
+        name = type;
+        mediaTrack = track;
+        // keep video source buffer reference
+        if (type === 'video')
+          this.videoBuffer = tracks[type].buffer;
+      } else {
+        alternate = true;
+      }
+    }
+    if (alternate && mediaTrack) {
+      logger.log(`alternate track found, use ${name}.buffered to schedule main fragment loading`);
+      this.mediaBuffer = mediaTrack.buffer;
+    } else {
+      this.mediaBuffer = this.media;
+    }
+  }
+
+  onBufferAppended(data) {
+    if (data.parent === 'main') {
+      const state = this.state;
+      if (state === State.PARSING || state === State.PARSED) {
+        // check if all buffers have been appended
+        this.pendingBuffering = (data.pending > 0);
+        this._checkAppendedParsed();
+      }
+    }
+  }
+
+  _checkAppendedParsed() {
+    //trigger handler right now
+    if (this.state === State.PARSED && (!this.appended || !this.pendingBuffering)) {
+      const frag = this.fragCurrent;
+      if (frag) {
+        const media = this.mediaBuffer ? this.mediaBuffer : this.media;
+        logger.log(`main buffered : ${TimeRanges.toString(media.buffered)}`);
+        this.fragPrevious = frag;
+        const stats = this.stats;
+        stats.tbuffered = performance.now();
+        // we should get rid of this.fragLastKbps
+        this.fragLastKbps = Math.round(8 * stats.total / (stats.tbuffered - stats.tfirst));
+        this.hls.trigger(Event.FRAG_BUFFERED, {stats: stats, frag: frag, id : 'main'});
+        this.state = State.IDLE;
+      }
+      this.tick();
+    }
+  }
+
+  onError(data) {
+    let frag = data.frag || this.fragCurrent;
+    // don't handle frag error not related to main fragment
+    if (frag && frag.type !== 'main')
+      return;
+
+    // 0.5 : tolerance needed as some browsers stalls playback before reaching buffered end
+    let mediaBuffered = !!this.media && BufferHelper.isBuffered(this.media, this.media.currentTime) && BufferHelper.isBuffered(this.media, this.media.currentTime + 0.5);
+
+    switch(data.details) {
+      case ErrorDetails.FRAG_LOAD_ERROR:
+      case ErrorDetails.FRAG_LOAD_TIMEOUT:
+      case ErrorDetails.KEY_LOAD_ERROR:
+      case ErrorDetails.KEY_LOAD_TIMEOUT:
+        if (!data.fatal) {
+          // keep retrying until the limit will be reached
+          if ((this.fragLoadError + 1) <= this.config.fragLoadingMaxRetry) {
+            // exponential backoff capped to config.fragLoadingMaxRetryTimeout
+            let delay = Math.min(Math.pow(2, this.fragLoadError) * this.config.fragLoadingRetryDelay, this.config.fragLoadingMaxRetryTimeout);
+            logger.warn(`mediaController: frag loading failed, retry in ${delay} ms`);
+            this.retryDate = performance.now() + delay;
+            // retry loading state
+            // if loadedmetadata is not set, it means that we are emergency switch down on first frag
+            // in that case, reset startFragRequested flag
+            if (!this.loadedmetadata) {
+              this.startFragRequested = false;
+              this.nextLoadPosition = this.startPosition;
+            }
+            this.fragLoadError++;
+            this.state = State.FRAG_LOADING_WAITING_RETRY;
+          } else {
+            logger.error(`mediaController: ${data.details} reaches max retry, redispatch as fatal ...`);
+            // switch error to fatal
+            data.fatal = true;
+            this.state = State.ERROR;
+          }
+        }
+        break;
+      case ErrorDetails.LEVEL_LOAD_ERROR:
+      case ErrorDetails.LEVEL_LOAD_TIMEOUT:
+        if(this.state !== State.ERROR) {
+          if (data.fatal) {
+           // if fatal error, stop processing
+            this.state = State.ERROR;
+            logger.warn(`streamController: ${data.details},switch to ${this.state} state ...`);
+          } else {
+            // in case of non fatal error while loading level, if level controller is not retrying to load level , switch back to IDLE
+          if (!data.levelRetry && this.state === State.WAITING_LEVEL)
+              this.state = State.IDLE;
+            }
+          }
+        break;
+      case ErrorDetails.BUFFER_FULL_ERROR:
+        // if in appending state
+        if (data.parent === 'main' && (this.state === State.PARSING || this.state === State.PARSED)) {
+          // reduce max buf len if current position is buffered
+          if (mediaBuffered) {
+            this._reduceMaxBufferLength(this.config.maxBufferLength);
+            this.state = State.IDLE;
+          } else {
+            // current position is not buffered, but browser is still complaining about buffer full error
+            // this happens on IE/Edge, refer to https://github.com/video-dev/hls.js/pull/708
+            // in that case flush the whole buffer to recover
+            logger.warn('buffer full error also media.currentTime is not buffered, flush everything');
+            this.fragCurrent = null;
+            // flush everything
+            this.flushMainBuffer(0,Number.POSITIVE_INFINITY);
+          }
+        }
+        break;
+      default:
+        break;
+    }
+  }
+
+  _reduceMaxBufferLength(minLength) {
+    let config = this.config;
+    if (config.maxMaxBufferLength >= minLength) {
+      // reduce max buffer length as it might be too high. we do this to avoid loop flushing ...
+      config.maxMaxBufferLength/=2;
+      logger.warn(`main:reduce max buffer length to ${config.maxMaxBufferLength}s`);
+      return true;
+    }
+    return false;
+  }
+
+_checkBuffer() {
+    let media = this.media,
+        config = this.config;
+    // if ready state different from HAVE_NOTHING (numeric value 0), we are allowed to seek
+    if(media && media.readyState) {
+        let currentTime = media.currentTime,
+            mediaBuffer = this.mediaBuffer ? this.mediaBuffer : media,
+             buffered = mediaBuffer.buffered;
+      // adjust currentTime to start position on loaded metadata
+      if(!this.loadedmetadata && buffered.length) {
+        this.loadedmetadata = true;
+        // only adjust currentTime if different from startPosition or if startPosition not buffered
+        // at that stage, there should be only one buffered range, as we reach that code after first fragment has been buffered
+        let startPosition = media.seeking ? currentTime : this.startPosition,
+            startPositionBuffered = BufferHelper.isBuffered(mediaBuffer,startPosition),
+            firstbufferedPosition = buffered.start(0),
+            startNotBufferedButClose = !startPositionBuffered && (Math.abs(startPosition-firstbufferedPosition) < config.maxSeekHole);
+        // if currentTime not matching with expected startPosition or startPosition not buffered but close to first buffered
+        if (currentTime !== startPosition || startNotBufferedButClose) {
+          logger.log(`target start position:${startPosition}`);
+
+          // if startPosition not buffered, let's seek to buffered.start(0)
+          if(startNotBufferedButClose) {
+            startPosition = firstbufferedPosition;
+            logger.log(`target start position not buffered, seek to buffered.start(0) ${startPosition}`);
+          }
+          logger.log(`adjust currentTime from ${currentTime} to ${startPosition}`);
+          media.currentTime = startPosition;
+        }
+      } else if (this.immediateSwitch) {
+        this.immediateLevelSwitchEnd();
+      } else {
+        let bufferInfo = BufferHelper.bufferInfo(media,currentTime,config.maxBufferHole),
+            expectedPlaying = !(media.paused || // not playing when media is paused
+                                media.ended  || // not playing when media is ended
+                                media.buffered.length === 0), // not playing if nothing buffered
+            jumpThreshold = 0.5, // tolerance needed as some browsers stalls playback before reaching buffered range end
+            playheadMoving = currentTime !== this.lastCurrentTime;
+
+        if (playheadMoving) {
+          // played moving, but was previously stalled => now not stuck anymore
+          if (this.stallReported) {
+            logger.warn(`playback not stuck anymore @${currentTime}, after ${Math.round(performance.now()-this.stalled)}ms`);
+            this.stallReported = false;
+          }
+          this.stalled = undefined;
+          this.nudgeRetry = 0;
+        } else {
+          // playhead not moving
+          if(expectedPlaying) {
+            // playhead not moving BUT media expected to play
+            const tnow = performance.now();
+            const hls = this.hls;
+            if(!this.stalled) {
+              // stall just detected, store current time
+              this.stalled = tnow;
+              this.stallReported = false;
+            } else {
+              // playback already stalled, check stalling duration
+              // if stalling for more than a given threshold, let's try to recover
+              const stalledDuration = tnow - this.stalled;
+              const bufferLen = bufferInfo.len;
+              let nudgeRetry = this.nudgeRetry || 0;
+              // Check if fragment is broken
+              let partial = this.fragmentTracker.getPartialFragment(currentTime);
+              if(partial !== null) {
+                let lastEndTime = 0;
+                // Check if currentTime is between unbuffered regions of partial fragments
+                for (let i = 0; i < media.buffered.length; i++) {
+                  let startTime = media.buffered.start(i);
+                  if(currentTime >= lastEndTime && currentTime < startTime) {
+                    media.currentTime = Math.max(startTime, media.currentTime + 0.1);
+                    logger.warn(`skipping hole, adjusting currentTime from ${currentTime} to ${media.currentTime}`);
+                    this.stalled = undefined;
+                    hls.trigger(Event.ERROR, {type: ErrorTypes.MEDIA_ERROR, details: ErrorDetails.BUFFER_SEEK_OVER_HOLE, fatal: false, reason: `fragment loaded with buffer holes, seeking from ${currentTime} to ${media.currentTime}`, frag: partial});
+                    return;
+                  }
+                  lastEndTime = media.buffered.end(i);
+                }
+              }
+              if (bufferLen > jumpThreshold && stalledDuration > config.highBufferWatchdogPeriod * 1000) {
+                // report stalled error once
+                if (!this.stallReported) {
+                  this.stallReported = true;
+                  logger.warn(`playback stalling in high buffer @${currentTime}`);
+                  hls.trigger(Event.ERROR, {type: ErrorTypes.MEDIA_ERROR, details: ErrorDetails.BUFFER_STALLED_ERROR, fatal: false, buffer : bufferLen});
+                }
+                // reset stalled so to rearm watchdog timer
+                this.stalled = undefined;
+                this.nudgeRetry = ++nudgeRetry;
+                if (nudgeRetry < config.nudgeMaxRetry) {
+                  const currentTime = media.currentTime;
+                  const targetTime = currentTime + nudgeRetry * config.nudgeOffset;
+                  logger.log(`adjust currentTime from ${currentTime} to ${targetTime}`);
+                  // playback stalled in buffered area ... let's nudge currentTime to try to overcome this
+                  media.currentTime = targetTime;
+                  hls.trigger(Event.ERROR, {type: ErrorTypes.MEDIA_ERROR, details: ErrorDetails.BUFFER_NUDGE_ON_STALL, fatal: false});
+                } else {
+                  logger.error(`still stuck in high buffer @${currentTime} after ${config.nudgeMaxRetry}, raise fatal error`);
+                  hls.trigger(Event.ERROR, {type: ErrorTypes.MEDIA_ERROR, details: ErrorDetails.BUFFER_STALLED_ERROR, fatal: true});
+                }
+              }
+            }
+          }
+        }
+      }
+    }
+  }
+
+  onFragLoadEmergencyAborted() {
+    this.state = State.IDLE;
+    // if loadedmetadata is not set, it means that we are emergency switch down on first frag
+    // in that case, reset startFragRequested flag
+    if(!this.loadedmetadata) {
+      this.startFragRequested = false;
+      this.nextLoadPosition = this.startPosition;
+    }
+    this.tick();
+  }
+
+  onBufferFlushed() {
+    /* after successful buffer flushing, filter flushed fragments from bufferedFrags
+      use mediaBuffered instead of media (so that we will check against video.buffered ranges in case of alt audio track)
+    */
+    const media = this.mediaBuffer ? this.mediaBuffer : this.media;
+    // filter fragments potentially evicted from buffer. this is to avoid memleak on live streams
+    this.fragmentTracker.detectEvictedFragments(Fragment.ElementaryStreamTypes.VIDEO, media.buffered);
+
+    // move to IDLE once flush complete. this should trigger new fragment loading
+    this.state = State.IDLE;
+    // reset reference to frag
+    this.fragPrevious = null;
+  }
+
+  swapAudioCodec() {
+    this.audioCodecSwap = !this.audioCodecSwap;
+  }
+
+  computeLivePosition(sliding, levelDetails) {
+    let targetLatency = this.config.liveSyncDuration !== undefined ? this.config.liveSyncDuration : this.config.liveSyncDurationCount * levelDetails.targetduration;
+    return sliding + Math.max(0, levelDetails.totalduration - targetLatency);
+  }
+
+  get liveSyncPosition() {
+    return this._liveSyncPosition;
+  }
+
+  set liveSyncPosition(value) {
+    this._liveSyncPosition = value;
+  }
+}
+export default StreamController;